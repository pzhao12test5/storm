[JStorm English introduction](http://42.121.19.155/jstorm/JStorm-introduce-en.pptx)
[JStorm Chinese introduction](http://42.121.19.155/jstorm/JStorm-introduce.pptx)

#Release 0.9.6.2-rc
1. Improve user experience from Web UI
1.1 Add jstack link
1.2 Add worker log link in supervisor page
1.3 Add Web UI log encode setting "gbk" or "utf-8"
1.4 Show starting tasks in component page
1.5 Show dead task's information in UI
1.6 Fix the bug that error info can not be displayed in UI when task is restarting
2. Add restart command, with this command, user can reload configuration, reset worker/task parallism
3. Upgrade curator/disruptor/guava version
4. Revert json lib to google-simple json, wrap all json operation into two utility method
5. Add new storm submit api, supporting submit topology under java 
6. Enable launch process with backend method
7. Set "spout.pending.full.sleep" default value as true
8. Fix the bug user define sceduler not support a list of workers
9. Add disruptor/JStormUtils junit test
10. Enable user to configure the name of monitor name of alimonitor
11. Add tcp option "reuseAddress" in netty framework
12. Fix the bug: When spout does not implement the ICommitterTrident interface, MasterCoordinatorSpout will stick on commit phase.

#Release 0.9.6.1
<<<<<<< HEAD
1. Add management of multiclusters to Web UI. Added management tools for multiclusters in WebUI.
=======
1. Added management tools for multiclusters in WebUI.
>>>>>>> 4d8004fe
2. Merged Trident API from storm-0.9.3
3. Replaced gson with fastjson
4. Refactored metric json generation code.
5. Stored version info with $JSTORM_HOME/RELEASE.
6. Replaced SingleThreadDisruptorQueue with MultiThreadDisruptorQueue in task deserialize thread.
7. Fixed issues with worker count on Web UI.
8. Fixed issues with accessing the task map with multi-threads.
9. Fixed NullPointerException while killing worker and reading worker's hearbeat object.
10. Netty client connect to server only in NettyClient module.
11. Add break loop operation when netty client connection is closed
12. Fix the bug that topology warning flag present in cluster page is not consistent with error information present in topology page
13. Add recovery function when the data of task error information is corrupted
14. Fix the bug that the metric data can not be uploaded onto Alimonitor when ugrading from pre-0.9.6 to 0.9.6 and executing pkill java without restart the topologying
15. Fix the bug that zeroMq failed to receive data
16. Add interface to easily setting worker's memory
17. Set default value of topology.alimonitor.metrics.post to false
18. Only start NETTY_SERVER_DECODE_TIME for netty server
19. Keep compatible with Storm for local mode
20. Print rootId when tuple failed
21. In order to keep compatible with Storm, add submitTopologyWithProgressBar interface
22. Upgrade netty version from 3.2.7 to 3.9.0
23. Support assign topology to user-defined supervisors
<<<<<<< HEAD
=======
24. Enable user to configure the char encoding of web UI logview
25. Added the display of tasks under starting in task page of web UI
26. Added "restart" jstorm command, which can be used to restart topology program with the configuration changed.
>>>>>>> 4d8004fe


#Release 0.9.6
1. Update UI 
  - Display the metrics information of task and worker
  - Add warning flag when errors occur for a topology
  - Add link from supervisor page to task page
2. Send metrics data to Alimonitor
3. Add metrics interface for user
4. Add task.cleanup.timeout.sec setting to let task gently cleanup
5. Set the worker's log name as topologyName-worker-port.log
6. Add setting "worker.redirect.output.file", so worker can redirect System.out/System.err to one setting file
7. Add storm list command
8. Add closing channel check in netty client to avoid double close
9. Add connecting check in netty client to avoid connecting one server twice at one time 

#Release 0.9.5.1
1. Add netty sync mode
2. Add block operation in netty async mode
3. Replace exception with Throwable in executor layer
4. Upgrade curator-framework version from 1.15 to 1.3.2
5. Add more netty junit test
6. Add log when queue is full

#Release 0.9.5
##Big feature:
1. Redesign scheduler arithmetic, basing worker not task .

## Bug fix
1. Fix disruptor use too much cpu
2. Add target NettyServer log when f1ail to send data by netty

#Release 0.9.4.1
##Bug fix:
1. Improve speed between tasks who is running in one worker
2. Fix wrong timeout seconds
3. Add checking port when worker initialize and begin to kill old worker
4. Move worker hearbeat thread before initializing tasks
5. Move init netty-server before initializeing tasks 
6. Check whether tuple's rootId is duplicated
7. Add default value into Utils.getInt
8. Add result function in ReconnectRunnable
9. Add operation to start Timetick
10. Halt process when master nimbus lost ZK node
11. Add exception catch when cgroups kill process
12. Speed up  reconnect to netty-server
13. Share one task hearbeat thread for all tasks
14. Quickly haltprocess when initialization failed.
15. Check web-ui logview page size 



#Release 0.9.4

## Big features
1. Add transaction programming mode
2. Rewrite netty code, 1. use share boss/worker thread pool;2 async send batch tuples;3 single thread to do reconnect job;4 receive batch tuples
3. Add metrics and statics
4. Merge Alimama storm branch into this version, submit jar with -conf, -D, -lib


## Enhancement
1. add setting when supervisor has been shutdown, worker will shutdown automatically
2. add LocalFristGrouping api
3. enable cgroup for normal user



##Bug fix:
1. Setting buffer size  when upload jar
2. Add lock between ZK watch and timer thread when refresh connection
3. Enable nimbus monitor thread only when topology is running in cluster mode
4. Fix exception when failed to read old assignment of ZK
5. classloader fix when both parent and current classloader load the same class
6. Fix log view null pointer exception

#Release 0.9.3.1

## Enhancement
1. switch apache thrift7 to storm thrift7
2. set defatult acker number is 1
3. add "spout.single.thread" setting
4. make nimbus logview port different from supervisor's
5. web ui can list all files of log's subdir
6. Set gc dump dir as log's dir


#Release 0.9.3
## New feature
1. Support Aliyun Apsara/Hadoop Yarn

## Enhancement
1. Redesign Logview
2. Kill old worker under the same port when worker is starting
3. Add zk information/version information on UI
4. Add nodeport information for dead task in nimbus
5. Add interface to get values when spout doing ack
6. Add timeout statics in bolt
7. jstorm script return status
8. Add logs when fail to deserialize tuple 
9. Skip sleep operation when max_pending is 1 and waiting ack
10. Remove useless dependency
11. Longer task timeout setting
12. Add supervisor.use.ip setting
13. Redirect supervisor out/err to /dev/null, redirect worker out/err to one file


## Bug Fix
1. Fix kryo fail to deserialize object when enable classloader
2. Fix fail to reassign dead task when worker number is less than topology apply
3. Set samller jvm heap memory for jstorm-client 
4. Fix fail to set topology status as active when  do rebalance operation twice at one time,
5. Fix local mode bug under linux
6. Fix average latency isn't accurate
7. GC tuning.
8. Add default kill function for AysncLoopRunnable
 


#Release 0.9.2
## New feature
1. Support LocalCluster/LocalDrpc mode, support debugging topology under local mode
2. Support CGroups, assigning CPU in hardware level.
3. Support simple logview

## Bug fix or enhancement
1. Change SpoutExecutor's RotatingMap to TimeCacheMap, when putting too much timeout tuple is easy to cause deadlock in spout acker thread
2. Tunning gc parameter, improve performance and avoid full GC
3. Improve Topology's own gc priority, make it higher than JStorm system setting.
4. Tuning Nimbus HA, switch nimbus faster, when occur nimbus failure.
5. Fix bugs found by FindBugs tool.
6. Revert Trident interface to 0.8.1, due to 0.8.1's trident interface's performance is better.
7. Setting nimbus.task.timeout.secs as 60 to avoid nimbus doing assignment when task is under full gc.
8. Setting default rpc framework as netty
9. Tunning nimbus shutdown flow
10. Tunning worker shutdown flow
11. Add task heartbeat log
12. Optimize Drpc/LocalDrpc source code.
13. Move classloader to client jar.
14  Fix classloader fail to load  anonymous class
15. Web Ui display slave nimbus
16. Add thrift max read buffer size
17. Setting CPU slot base double
18. Move Zk utility to jstorm-client-extension.jar
19. Fix localOrShuffle null pointer
20. Redirecting worker's System.out/System.err to file is configurable.
21. Add new RPC frameworker JeroMq
22. Fix Zk watcher miss problem
23. Update sl4j 1.5.6 to 1.7.5
24. Shutdown worker when occur exception in Smart thread
25. Skip downloading useless topology in Supervisor
26. Redownload the topology when failed to deserialize topology in Supervisor.
27. Fix topology codeDir as resourceDir
28. Catch error when normalize topology
29. Add log when found one task is dead
30. Add maven repository, JStorm is able to build outside of Alibaba
31. Fix localOrShuffle null pointer exception
32. Add statics counting for internal tuples in one worker
33. Add thrift.close after download topology binary in Supervisor


# Release 0.9.1

## new features
1. Application classloader. when Application jar is conflict with jstorm jar, 
   please enable application classloader.
2. Group Quato, Different group with different resource quato.

## Bug fix or enhancement
1. Fix Rotation Map competition issue.
2. Set default acker number as 0
3. Set default spout/bolt number as 1
4. Add log directory in log4j configuration file
5. Add transaction example
6. Fix UI showing wrong worker numbe in topology page
7. Fix UI showing wrong latency in topology page
8. Replace hardcode Integer convert with JStormUtils.parseInt
9. Support string parse in Utils.getInt
10. Remove useless dependency in pom.xml
11. Support supervisor using IP or special hostname
12. Add more details when no resource has been assigned to one new topology
13. Replace normal thread with Smart thread
14. Add gc details 
15. Code format
16. Unify stormId and topologyId as topologyId
17. Every nimbus will regist ip to ZK



# Release 0.9.0
In this version, it will follow storm 0.9.0 interface, so the application running
on storm 0.9.0 can run in jstorm 0.9.0 without any change.

## Stability
1. provide nimbus HA. when the master nimbus shuts down, it will select another
 online nimbus to be the master. There is only one master nimbus online 
 any time and the slave nimbuses just synchronouse the master's data.
2. RPC through netty is stable, the sending speed is match with receiving speed. 


## Powerful scheduler
1. Assigning resource on four dimensions:cpu, mem, disk, net
2. Application can use old assignment.
3. Application can use user-define resource.
4. Task can apply extra cpu slot or memory slot.
4. Application can force tasks run on different supervisor or the same supervisor








# Release 0.7.1
In this version, it will follow storm 0.7.1 interface, so the topology running
in storm 0.7.1 can run in jstorm without any change.

## Stability
* Assign workers in balance
* add setting "zmq.max.queue.msg" for zeromq
* communication between worker and tasks without zeromq
* Add catch exception operation
  * in supervisor SyncProcess/SyncSupervisor
  * add catch exception and report_error in spout's open and bolt's prepare
  * in all IO operation
  * in all serialize/deserialize
  * in all ZK operation
  *  in topology upload/download function
  *  during initialization zeromq
* do assignmen/reassignment operation in one thread to avoid competition
* redesign nimbus 's topology assign algorithm, make the logic simple much.
* redesign supervisor's sync assignment algorithm, make the logic simple much
* reduce zookeeper load
  * redesign nimbus monitor logic, it will just scan tasks' hearbeat, frequency is 10s
  * nimbus cancel watch on supervisor
  * supervisor heartbeat frequence change to 10s
  * supervisor syncSupervisor/syncProcess frequence change to 10s
  * supervisor scan /$(ZKROOT)/assignment only once in one monitor loop
  * task hearbeat change to 10s
* create task pid file before connection zk, this is very import when zk is unstable.


## Performance tuning
* reduce once memory copy when deserialize tuple, improve performance huge.
* split executor thread as two thread, one handing receive tuples, one sending tuples, improve performance much
* redeisign sample code, it will sampling every 5 seconds, not every 20 tuple once, improve performance much
* simplify the ack's logic, make acker more effeciency
* Communication between worker and tasks won't use zeromq, just memory share in process
* in worker's Drainer/virtualportdispatch thread, spout/bolt recv/send thread, 
   the thread will sleep 1 ms when there is not tuple in one loop
* communication between worker and tasks without zeromq
* sampling frequence change to 5s, not every 20 tuple once.

## Enhancement:
* add IFailValueSpout interface
* Redesign sampling code, collection statics model become more common.
  *  Add sending/recving tps statics, statics is more precise.
* Atomatically do deactivate action when kill/rebalance topology, and the wait time is 2 * MSG_TIMEOUT
* fix nongrouping bug, random.nextInt will generate value less than 0.
* Sleep one setting time(default is 1 minute) after finish spout open, 
   which is used to wait other task finish initialization.
* Add check component name when submit topology, forbidding the component 
   which name start with "__"
* change the zk's node /$(ZKROOT)/storm to /$(ZKROOT)/topology
* abstract topology check logic from generating real topology function
* when supervisor is down and topology do rebalance, the alive task under down 
   supervisor is unavailable.
* add close connection operation after finish download topology binary
* automatically create all local dirtorie, such as 
   /$(LOCALDIR)/supervisor/localstate
* when killing worker, add "kill and sleep " operation before "kill -9" operation
* when generate real topology binary,
  * configuration priority different.   
      component configuration > topology configuration > system configuration
  * skip the output stream which target component doesn't exist.
  * skip the component whose parallism is 0.
  * component's parallism is less than 0, throw exception.
* skip ack/fail when inputstream setting is empty
* add topology name to the log
* fix ui select option error, default is 10 minutes
* supervisor can display all worker's status<|MERGE_RESOLUTION|>--- conflicted
+++ resolved
@@ -1,339 +1,329 @@
-[JStorm English introduction](http://42.121.19.155/jstorm/JStorm-introduce-en.pptx)
-[JStorm Chinese introduction](http://42.121.19.155/jstorm/JStorm-introduce.pptx)
-
-#Release 0.9.6.2-rc
-1. Improve user experience from Web UI
-1.1 Add jstack link
-1.2 Add worker log link in supervisor page
-1.3 Add Web UI log encode setting "gbk" or "utf-8"
-1.4 Show starting tasks in component page
-1.5 Show dead task's information in UI
-1.6 Fix the bug that error info can not be displayed in UI when task is restarting
-2. Add restart command, with this command, user can reload configuration, reset worker/task parallism
-3. Upgrade curator/disruptor/guava version
-4. Revert json lib to google-simple json, wrap all json operation into two utility method
-5. Add new storm submit api, supporting submit topology under java 
-6. Enable launch process with backend method
-7. Set "spout.pending.full.sleep" default value as true
-8. Fix the bug user define sceduler not support a list of workers
-9. Add disruptor/JStormUtils junit test
-10. Enable user to configure the name of monitor name of alimonitor
-11. Add tcp option "reuseAddress" in netty framework
-12. Fix the bug: When spout does not implement the ICommitterTrident interface, MasterCoordinatorSpout will stick on commit phase.
-
-#Release 0.9.6.1
-<<<<<<< HEAD
-1. Add management of multiclusters to Web UI. Added management tools for multiclusters in WebUI.
-=======
-1. Added management tools for multiclusters in WebUI.
->>>>>>> 4d8004fe
-2. Merged Trident API from storm-0.9.3
-3. Replaced gson with fastjson
-4. Refactored metric json generation code.
-5. Stored version info with $JSTORM_HOME/RELEASE.
-6. Replaced SingleThreadDisruptorQueue with MultiThreadDisruptorQueue in task deserialize thread.
-7. Fixed issues with worker count on Web UI.
-8. Fixed issues with accessing the task map with multi-threads.
-9. Fixed NullPointerException while killing worker and reading worker's hearbeat object.
-10. Netty client connect to server only in NettyClient module.
-11. Add break loop operation when netty client connection is closed
-12. Fix the bug that topology warning flag present in cluster page is not consistent with error information present in topology page
-13. Add recovery function when the data of task error information is corrupted
-14. Fix the bug that the metric data can not be uploaded onto Alimonitor when ugrading from pre-0.9.6 to 0.9.6 and executing pkill java without restart the topologying
-15. Fix the bug that zeroMq failed to receive data
-16. Add interface to easily setting worker's memory
-17. Set default value of topology.alimonitor.metrics.post to false
-18. Only start NETTY_SERVER_DECODE_TIME for netty server
-19. Keep compatible with Storm for local mode
-20. Print rootId when tuple failed
-21. In order to keep compatible with Storm, add submitTopologyWithProgressBar interface
-22. Upgrade netty version from 3.2.7 to 3.9.0
-23. Support assign topology to user-defined supervisors
-<<<<<<< HEAD
-=======
-24. Enable user to configure the char encoding of web UI logview
-25. Added the display of tasks under starting in task page of web UI
-26. Added "restart" jstorm command, which can be used to restart topology program with the configuration changed.
->>>>>>> 4d8004fe
-
-
-#Release 0.9.6
-1. Update UI 
-  - Display the metrics information of task and worker
-  - Add warning flag when errors occur for a topology
-  - Add link from supervisor page to task page
-2. Send metrics data to Alimonitor
-3. Add metrics interface for user
-4. Add task.cleanup.timeout.sec setting to let task gently cleanup
-5. Set the worker's log name as topologyName-worker-port.log
-6. Add setting "worker.redirect.output.file", so worker can redirect System.out/System.err to one setting file
-7. Add storm list command
-8. Add closing channel check in netty client to avoid double close
-9. Add connecting check in netty client to avoid connecting one server twice at one time 
-
-#Release 0.9.5.1
-1. Add netty sync mode
-2. Add block operation in netty async mode
-3. Replace exception with Throwable in executor layer
-4. Upgrade curator-framework version from 1.15 to 1.3.2
-5. Add more netty junit test
-6. Add log when queue is full
-
-#Release 0.9.5
-##Big feature:
-1. Redesign scheduler arithmetic, basing worker not task .
-
-## Bug fix
-1. Fix disruptor use too much cpu
-2. Add target NettyServer log when f1ail to send data by netty
-
-#Release 0.9.4.1
-##Bug fix:
-1. Improve speed between tasks who is running in one worker
-2. Fix wrong timeout seconds
-3. Add checking port when worker initialize and begin to kill old worker
-4. Move worker hearbeat thread before initializing tasks
-5. Move init netty-server before initializeing tasks 
-6. Check whether tuple's rootId is duplicated
-7. Add default value into Utils.getInt
-8. Add result function in ReconnectRunnable
-9. Add operation to start Timetick
-10. Halt process when master nimbus lost ZK node
-11. Add exception catch when cgroups kill process
-12. Speed up  reconnect to netty-server
-13. Share one task hearbeat thread for all tasks
-14. Quickly haltprocess when initialization failed.
-15. Check web-ui logview page size 
-
-
-
-#Release 0.9.4
-
-## Big features
-1. Add transaction programming mode
-2. Rewrite netty code, 1. use share boss/worker thread pool;2 async send batch tuples;3 single thread to do reconnect job;4 receive batch tuples
-3. Add metrics and statics
-4. Merge Alimama storm branch into this version, submit jar with -conf, -D, -lib
-
-
-## Enhancement
-1. add setting when supervisor has been shutdown, worker will shutdown automatically
-2. add LocalFristGrouping api
-3. enable cgroup for normal user
-
-
-
-##Bug fix:
-1. Setting buffer size  when upload jar
-2. Add lock between ZK watch and timer thread when refresh connection
-3. Enable nimbus monitor thread only when topology is running in cluster mode
-4. Fix exception when failed to read old assignment of ZK
-5. classloader fix when both parent and current classloader load the same class
-6. Fix log view null pointer exception
-
-#Release 0.9.3.1
-
-## Enhancement
-1. switch apache thrift7 to storm thrift7
-2. set defatult acker number is 1
-3. add "spout.single.thread" setting
-4. make nimbus logview port different from supervisor's
-5. web ui can list all files of log's subdir
-6. Set gc dump dir as log's dir
-
-
-#Release 0.9.3
-## New feature
-1. Support Aliyun Apsara/Hadoop Yarn
-
-## Enhancement
-1. Redesign Logview
-2. Kill old worker under the same port when worker is starting
-3. Add zk information/version information on UI
-4. Add nodeport information for dead task in nimbus
-5. Add interface to get values when spout doing ack
-6. Add timeout statics in bolt
-7. jstorm script return status
-8. Add logs when fail to deserialize tuple 
-9. Skip sleep operation when max_pending is 1 and waiting ack
-10. Remove useless dependency
-11. Longer task timeout setting
-12. Add supervisor.use.ip setting
-13. Redirect supervisor out/err to /dev/null, redirect worker out/err to one file
-
-
-## Bug Fix
-1. Fix kryo fail to deserialize object when enable classloader
-2. Fix fail to reassign dead task when worker number is less than topology apply
-3. Set samller jvm heap memory for jstorm-client 
-4. Fix fail to set topology status as active when  do rebalance operation twice at one time,
-5. Fix local mode bug under linux
-6. Fix average latency isn't accurate
-7. GC tuning.
-8. Add default kill function for AysncLoopRunnable
- 
-
-
-#Release 0.9.2
-## New feature
-1. Support LocalCluster/LocalDrpc mode, support debugging topology under local mode
-2. Support CGroups, assigning CPU in hardware level.
-3. Support simple logview
-
-## Bug fix or enhancement
-1. Change SpoutExecutor's RotatingMap to TimeCacheMap, when putting too much timeout tuple is easy to cause deadlock in spout acker thread
-2. Tunning gc parameter, improve performance and avoid full GC
-3. Improve Topology's own gc priority, make it higher than JStorm system setting.
-4. Tuning Nimbus HA, switch nimbus faster, when occur nimbus failure.
-5. Fix bugs found by FindBugs tool.
-6. Revert Trident interface to 0.8.1, due to 0.8.1's trident interface's performance is better.
-7. Setting nimbus.task.timeout.secs as 60 to avoid nimbus doing assignment when task is under full gc.
-8. Setting default rpc framework as netty
-9. Tunning nimbus shutdown flow
-10. Tunning worker shutdown flow
-11. Add task heartbeat log
-12. Optimize Drpc/LocalDrpc source code.
-13. Move classloader to client jar.
-14  Fix classloader fail to load  anonymous class
-15. Web Ui display slave nimbus
-16. Add thrift max read buffer size
-17. Setting CPU slot base double
-18. Move Zk utility to jstorm-client-extension.jar
-19. Fix localOrShuffle null pointer
-20. Redirecting worker's System.out/System.err to file is configurable.
-21. Add new RPC frameworker JeroMq
-22. Fix Zk watcher miss problem
-23. Update sl4j 1.5.6 to 1.7.5
-24. Shutdown worker when occur exception in Smart thread
-25. Skip downloading useless topology in Supervisor
-26. Redownload the topology when failed to deserialize topology in Supervisor.
-27. Fix topology codeDir as resourceDir
-28. Catch error when normalize topology
-29. Add log when found one task is dead
-30. Add maven repository, JStorm is able to build outside of Alibaba
-31. Fix localOrShuffle null pointer exception
-32. Add statics counting for internal tuples in one worker
-33. Add thrift.close after download topology binary in Supervisor
-
-
-# Release 0.9.1
-
-## new features
-1. Application classloader. when Application jar is conflict with jstorm jar, 
-   please enable application classloader.
-2. Group Quato, Different group with different resource quato.
-
-## Bug fix or enhancement
-1. Fix Rotation Map competition issue.
-2. Set default acker number as 0
-3. Set default spout/bolt number as 1
-4. Add log directory in log4j configuration file
-5. Add transaction example
-6. Fix UI showing wrong worker numbe in topology page
-7. Fix UI showing wrong latency in topology page
-8. Replace hardcode Integer convert with JStormUtils.parseInt
-9. Support string parse in Utils.getInt
-10. Remove useless dependency in pom.xml
-11. Support supervisor using IP or special hostname
-12. Add more details when no resource has been assigned to one new topology
-13. Replace normal thread with Smart thread
-14. Add gc details 
-15. Code format
-16. Unify stormId and topologyId as topologyId
-17. Every nimbus will regist ip to ZK
-
-
-
-# Release 0.9.0
-In this version, it will follow storm 0.9.0 interface, so the application running
-on storm 0.9.0 can run in jstorm 0.9.0 without any change.
-
-## Stability
-1. provide nimbus HA. when the master nimbus shuts down, it will select another
- online nimbus to be the master. There is only one master nimbus online 
- any time and the slave nimbuses just synchronouse the master's data.
-2. RPC through netty is stable, the sending speed is match with receiving speed. 
-
-
-## Powerful scheduler
-1. Assigning resource on four dimensions:cpu, mem, disk, net
-2. Application can use old assignment.
-3. Application can use user-define resource.
-4. Task can apply extra cpu slot or memory slot.
-4. Application can force tasks run on different supervisor or the same supervisor
-
-
-
-
-
-
-
-
-# Release 0.7.1
-In this version, it will follow storm 0.7.1 interface, so the topology running
-in storm 0.7.1 can run in jstorm without any change.
-
-## Stability
-* Assign workers in balance
-* add setting "zmq.max.queue.msg" for zeromq
-* communication between worker and tasks without zeromq
-* Add catch exception operation
-  * in supervisor SyncProcess/SyncSupervisor
-  * add catch exception and report_error in spout's open and bolt's prepare
-  * in all IO operation
-  * in all serialize/deserialize
-  * in all ZK operation
-  *  in topology upload/download function
-  *  during initialization zeromq
-* do assignmen/reassignment operation in one thread to avoid competition
-* redesign nimbus 's topology assign algorithm, make the logic simple much.
-* redesign supervisor's sync assignment algorithm, make the logic simple much
-* reduce zookeeper load
-  * redesign nimbus monitor logic, it will just scan tasks' hearbeat, frequency is 10s
-  * nimbus cancel watch on supervisor
-  * supervisor heartbeat frequence change to 10s
-  * supervisor syncSupervisor/syncProcess frequence change to 10s
-  * supervisor scan /$(ZKROOT)/assignment only once in one monitor loop
-  * task hearbeat change to 10s
-* create task pid file before connection zk, this is very import when zk is unstable.
-
-
-## Performance tuning
-* reduce once memory copy when deserialize tuple, improve performance huge.
-* split executor thread as two thread, one handing receive tuples, one sending tuples, improve performance much
-* redeisign sample code, it will sampling every 5 seconds, not every 20 tuple once, improve performance much
-* simplify the ack's logic, make acker more effeciency
-* Communication between worker and tasks won't use zeromq, just memory share in process
-* in worker's Drainer/virtualportdispatch thread, spout/bolt recv/send thread, 
-   the thread will sleep 1 ms when there is not tuple in one loop
-* communication between worker and tasks without zeromq
-* sampling frequence change to 5s, not every 20 tuple once.
-
-## Enhancement:
-* add IFailValueSpout interface
-* Redesign sampling code, collection statics model become more common.
-  *  Add sending/recving tps statics, statics is more precise.
-* Atomatically do deactivate action when kill/rebalance topology, and the wait time is 2 * MSG_TIMEOUT
-* fix nongrouping bug, random.nextInt will generate value less than 0.
-* Sleep one setting time(default is 1 minute) after finish spout open, 
-   which is used to wait other task finish initialization.
-* Add check component name when submit topology, forbidding the component 
-   which name start with "__"
-* change the zk's node /$(ZKROOT)/storm to /$(ZKROOT)/topology
-* abstract topology check logic from generating real topology function
-* when supervisor is down and topology do rebalance, the alive task under down 
-   supervisor is unavailable.
-* add close connection operation after finish download topology binary
-* automatically create all local dirtorie, such as 
-   /$(LOCALDIR)/supervisor/localstate
-* when killing worker, add "kill and sleep " operation before "kill -9" operation
-* when generate real topology binary,
-  * configuration priority different.   
-      component configuration > topology configuration > system configuration
-  * skip the output stream which target component doesn't exist.
-  * skip the component whose parallism is 0.
-  * component's parallism is less than 0, throw exception.
-* skip ack/fail when inputstream setting is empty
-* add topology name to the log
-* fix ui select option error, default is 10 minutes
+[JStorm English introduction](http://42.121.19.155/jstorm/JStorm-introduce-en.pptx)
+[JStorm Chinese introduction](http://42.121.19.155/jstorm/JStorm-introduce.pptx)
+
+#Release 0.9.6.2-rc
+1. Improve user experience from Web UI
+1.1 Add jstack link
+1.2 Add worker log link in supervisor page
+1.3 Add Web UI log encode setting "gbk" or "utf-8"
+1.4 Show starting tasks in component page
+1.5 Show dead task's information in UI
+1.6 Fix the bug that error info can not be displayed in UI when task is restarting
+2. Add restart command, with this command, user can reload configuration, reset worker/task parallism
+3. Upgrade curator/disruptor/guava version
+4. Revert json lib to google-simple json, wrap all json operation into two utility method
+5. Add new storm submit api, supporting submit topology under java 
+6. Enable launch process with backend method
+7. Set "spout.pending.full.sleep" default value as true
+8. Fix the bug user define sceduler not support a list of workers
+9. Add disruptor/JStormUtils junit test
+10. Enable user to configure the name of monitor name of alimonitor
+11. Add tcp option "reuseAddress" in netty framework
+12. Fix the bug: When spout does not implement the ICommitterTrident interface, MasterCoordinatorSpout will stick on commit phase.
+
+#Release 0.9.6.1
+1. Added management tools for multiclusters in WebUI.
+2. Merged Trident API from storm-0.9.3
+3. Replaced gson with fastjson
+4. Refactored metric json generation code.
+5. Stored version info with $JSTORM_HOME/RELEASE.
+6. Replaced SingleThreadDisruptorQueue with MultiThreadDisruptorQueue in task deserialize thread.
+7. Fixed issues with worker count on Web UI.
+8. Fixed issues with accessing the task map with multi-threads.
+9. Fixed NullPointerException while killing worker and reading worker's hearbeat object.
+10. Netty client connect to server only in NettyClient module.
+11. Add break loop operation when netty client connection is closed
+12. Fix the bug that topology warning flag present in cluster page is not consistent with error information present in topology page
+13. Add recovery function when the data of task error information is corrupted
+14. Fix the bug that the metric data can not be uploaded onto Alimonitor when ugrading from pre-0.9.6 to 0.9.6 and executing pkill java without restart the topologying
+15. Fix the bug that zeroMq failed to receive data
+16. Add interface to easily setting worker's memory
+17. Set default value of topology.alimonitor.metrics.post to false
+18. Only start NETTY_SERVER_DECODE_TIME for netty server
+19. Keep compatible with Storm for local mode
+20. Print rootId when tuple failed
+21. In order to keep compatible with Storm, add submitTopologyWithProgressBar interface
+22. Upgrade netty version from 3.2.7 to 3.9.0
+23. Support assign topology to user-defined supervisors
+
+
+#Release 0.9.6
+1. Update UI 
+  - Display the metrics information of task and worker
+  - Add warning flag when errors occur for a topology
+  - Add link from supervisor page to task page
+2. Send metrics data to Alimonitor
+3. Add metrics interface for user
+4. Add task.cleanup.timeout.sec setting to let task gently cleanup
+5. Set the worker's log name as topologyName-worker-port.log
+6. Add setting "worker.redirect.output.file", so worker can redirect System.out/System.err to one setting file
+7. Add storm list command
+8. Add closing channel check in netty client to avoid double close
+9. Add connecting check in netty client to avoid connecting one server twice at one time 
+
+#Release 0.9.5.1
+1. Add netty sync mode
+2. Add block operation in netty async mode
+3. Replace exception with Throwable in executor layer
+4. Upgrade curator-framework version from 1.15 to 1.3.2
+5. Add more netty junit test
+6. Add log when queue is full
+
+#Release 0.9.5
+##Big feature:
+1. Redesign scheduler arithmetic, basing worker not task .
+
+## Bug fix
+1. Fix disruptor use too much cpu
+2. Add target NettyServer log when f1ail to send data by netty
+
+#Release 0.9.4.1
+##Bug fix:
+1. Improve speed between tasks who is running in one worker
+2. Fix wrong timeout seconds
+3. Add checking port when worker initialize and begin to kill old worker
+4. Move worker hearbeat thread before initializing tasks
+5. Move init netty-server before initializeing tasks 
+6. Check whether tuple's rootId is duplicated
+7. Add default value into Utils.getInt
+8. Add result function in ReconnectRunnable
+9. Add operation to start Timetick
+10. Halt process when master nimbus lost ZK node
+11. Add exception catch when cgroups kill process
+12. Speed up  reconnect to netty-server
+13. Share one task hearbeat thread for all tasks
+14. Quickly haltprocess when initialization failed.
+15. Check web-ui logview page size 
+
+
+
+#Release 0.9.4
+
+## Big features
+1. Add transaction programming mode
+2. Rewrite netty code, 1. use share boss/worker thread pool;2 async send batch tuples;3 single thread to do reconnect job;4 receive batch tuples
+3. Add metrics and statics
+4. Merge Alimama storm branch into this version, submit jar with -conf, -D, -lib
+
+
+## Enhancement
+1. add setting when supervisor has been shutdown, worker will shutdown automatically
+2. add LocalFristGrouping api
+3. enable cgroup for normal user
+
+
+
+##Bug fix:
+1. Setting buffer size  when upload jar
+2. Add lock between ZK watch and timer thread when refresh connection
+3. Enable nimbus monitor thread only when topology is running in cluster mode
+4. Fix exception when failed to read old assignment of ZK
+5. classloader fix when both parent and current classloader load the same class
+6. Fix log view null pointer exception
+
+#Release 0.9.3.1
+
+## Enhancement
+1. switch apache thrift7 to storm thrift7
+2. set defatult acker number is 1
+3. add "spout.single.thread" setting
+4. make nimbus logview port different from supervisor's
+5. web ui can list all files of log's subdir
+6. Set gc dump dir as log's dir
+
+
+#Release 0.9.3
+## New feature
+1. Support Aliyun Apsara/Hadoop Yarn
+
+## Enhancement
+1. Redesign Logview
+2. Kill old worker under the same port when worker is starting
+3. Add zk information/version information on UI
+4. Add nodeport information for dead task in nimbus
+5. Add interface to get values when spout doing ack
+6. Add timeout statics in bolt
+7. jstorm script return status
+8. Add logs when fail to deserialize tuple 
+9. Skip sleep operation when max_pending is 1 and waiting ack
+10. Remove useless dependency
+11. Longer task timeout setting
+12. Add supervisor.use.ip setting
+13. Redirect supervisor out/err to /dev/null, redirect worker out/err to one file
+
+
+## Bug Fix
+1. Fix kryo fail to deserialize object when enable classloader
+2. Fix fail to reassign dead task when worker number is less than topology apply
+3. Set samller jvm heap memory for jstorm-client 
+4. Fix fail to set topology status as active when  do rebalance operation twice at one time,
+5. Fix local mode bug under linux
+6. Fix average latency isn't accurate
+7. GC tuning.
+8. Add default kill function for AysncLoopRunnable
+ 
+
+
+#Release 0.9.2
+## New feature
+1. Support LocalCluster/LocalDrpc mode, support debugging topology under local mode
+2. Support CGroups, assigning CPU in hardware level.
+3. Support simple logview
+
+## Bug fix or enhancement
+1. Change SpoutExecutor's RotatingMap to TimeCacheMap, when putting too much timeout tuple is easy to cause deadlock in spout acker thread
+2. Tunning gc parameter, improve performance and avoid full GC
+3. Improve Topology's own gc priority, make it higher than JStorm system setting.
+4. Tuning Nimbus HA, switch nimbus faster, when occur nimbus failure.
+5. Fix bugs found by FindBugs tool.
+6. Revert Trident interface to 0.8.1, due to 0.8.1's trident interface's performance is better.
+7. Setting nimbus.task.timeout.secs as 60 to avoid nimbus doing assignment when task is under full gc.
+8. Setting default rpc framework as netty
+9. Tunning nimbus shutdown flow
+10. Tunning worker shutdown flow
+11. Add task heartbeat log
+12. Optimize Drpc/LocalDrpc source code.
+13. Move classloader to client jar.
+14  Fix classloader fail to load  anonymous class
+15. Web Ui display slave nimbus
+16. Add thrift max read buffer size
+17. Setting CPU slot base double
+18. Move Zk utility to jstorm-client-extension.jar
+19. Fix localOrShuffle null pointer
+20. Redirecting worker's System.out/System.err to file is configurable.
+21. Add new RPC frameworker JeroMq
+22. Fix Zk watcher miss problem
+23. Update sl4j 1.5.6 to 1.7.5
+24. Shutdown worker when occur exception in Smart thread
+25. Skip downloading useless topology in Supervisor
+26. Redownload the topology when failed to deserialize topology in Supervisor.
+27. Fix topology codeDir as resourceDir
+28. Catch error when normalize topology
+29. Add log when found one task is dead
+30. Add maven repository, JStorm is able to build outside of Alibaba
+31. Fix localOrShuffle null pointer exception
+32. Add statics counting for internal tuples in one worker
+33. Add thrift.close after download topology binary in Supervisor
+
+
+# Release 0.9.1
+
+## new features
+1. Application classloader. when Application jar is conflict with jstorm jar, 
+   please enable application classloader.
+2. Group Quato, Different group with different resource quato.
+
+## Bug fix or enhancement
+1. Fix Rotation Map competition issue.
+2. Set default acker number as 0
+3. Set default spout/bolt number as 1
+4. Add log directory in log4j configuration file
+5. Add transaction example
+6. Fix UI showing wrong worker numbe in topology page
+7. Fix UI showing wrong latency in topology page
+8. Replace hardcode Integer convert with JStormUtils.parseInt
+9. Support string parse in Utils.getInt
+10. Remove useless dependency in pom.xml
+11. Support supervisor using IP or special hostname
+12. Add more details when no resource has been assigned to one new topology
+13. Replace normal thread with Smart thread
+14. Add gc details 
+15. Code format
+16. Unify stormId and topologyId as topologyId
+17. Every nimbus will regist ip to ZK
+
+
+
+# Release 0.9.0
+In this version, it will follow storm 0.9.0 interface, so the application running
+on storm 0.9.0 can run in jstorm 0.9.0 without any change.
+
+## Stability
+1. provide nimbus HA. when the master nimbus shuts down, it will select another
+ online nimbus to be the master. There is only one master nimbus online 
+ any time and the slave nimbuses just synchronouse the master's data.
+2. RPC through netty is stable, the sending speed is match with receiving speed. 
+
+
+## Powerful scheduler
+1. Assigning resource on four dimensions:cpu, mem, disk, net
+2. Application can use old assignment.
+3. Application can use user-define resource.
+4. Task can apply extra cpu slot or memory slot.
+4. Application can force tasks run on different supervisor or the same supervisor
+
+
+
+
+
+
+
+
+# Release 0.7.1
+In this version, it will follow storm 0.7.1 interface, so the topology running
+in storm 0.7.1 can run in jstorm without any change.
+
+## Stability
+* Assign workers in balance
+* add setting "zmq.max.queue.msg" for zeromq
+* communication between worker and tasks without zeromq
+* Add catch exception operation
+  * in supervisor SyncProcess/SyncSupervisor
+  * add catch exception and report_error in spout's open and bolt's prepare
+  * in all IO operation
+  * in all serialize/deserialize
+  * in all ZK operation
+  *  in topology upload/download function
+  *  during initialization zeromq
+* do assignmen/reassignment operation in one thread to avoid competition
+* redesign nimbus 's topology assign algorithm, make the logic simple much.
+* redesign supervisor's sync assignment algorithm, make the logic simple much
+* reduce zookeeper load
+  * redesign nimbus monitor logic, it will just scan tasks' hearbeat, frequency is 10s
+  * nimbus cancel watch on supervisor
+  * supervisor heartbeat frequence change to 10s
+  * supervisor syncSupervisor/syncProcess frequence change to 10s
+  * supervisor scan /$(ZKROOT)/assignment only once in one monitor loop
+  * task hearbeat change to 10s
+* create task pid file before connection zk, this is very import when zk is unstable.
+
+
+## Performance tuning
+* reduce once memory copy when deserialize tuple, improve performance huge.
+* split executor thread as two thread, one handing receive tuples, one sending tuples, improve performance much
+* redeisign sample code, it will sampling every 5 seconds, not every 20 tuple once, improve performance much
+* simplify the ack's logic, make acker more effeciency
+* Communication between worker and tasks won't use zeromq, just memory share in process
+* in worker's Drainer/virtualportdispatch thread, spout/bolt recv/send thread, 
+   the thread will sleep 1 ms when there is not tuple in one loop
+* communication between worker and tasks without zeromq
+* sampling frequence change to 5s, not every 20 tuple once.
+
+## Enhancement:
+* add IFailValueSpout interface
+* Redesign sampling code, collection statics model become more common.
+  *  Add sending/recving tps statics, statics is more precise.
+* Atomatically do deactivate action when kill/rebalance topology, and the wait time is 2 * MSG_TIMEOUT
+* fix nongrouping bug, random.nextInt will generate value less than 0.
+* Sleep one setting time(default is 1 minute) after finish spout open, 
+   which is used to wait other task finish initialization.
+* Add check component name when submit topology, forbidding the component 
+   which name start with "__"
+* change the zk's node /$(ZKROOT)/storm to /$(ZKROOT)/topology
+* abstract topology check logic from generating real topology function
+* when supervisor is down and topology do rebalance, the alive task under down 
+   supervisor is unavailable.
+* add close connection operation after finish download topology binary
+* automatically create all local dirtorie, such as 
+   /$(LOCALDIR)/supervisor/localstate
+* when killing worker, add "kill and sleep " operation before "kill -9" operation
+* when generate real topology binary,
+  * configuration priority different.   
+      component configuration > topology configuration > system configuration
+  * skip the output stream which target component doesn't exist.
+  * skip the component whose parallism is 0.
+  * component's parallism is less than 0, throw exception.
+* skip ack/fail when inputstream setting is empty
+* add topology name to the log
+* fix ui select option error, default is 10 minutes
 * supervisor can display all worker's status
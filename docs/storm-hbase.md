---
title: Storm HBase Integration
layout: documentation
documentation: true
---

Storm/Trident integration for [Apache HBase](https://hbase.apache.org)

## Usage
The main API for interacting with HBase is the `org.apache.storm.hbase.bolt.mapper.HBaseMapper`
interface:

```java
public interface HBaseMapper extends Serializable {
    byte[] rowKey(Tuple tuple);

    ColumnList columns(Tuple tuple);
}
```

The `rowKey()` method is straightforward: given a Storm tuple, return a byte array representing the
row key.

The `columns()` method defines what will be written to an HBase row. The `ColumnList` class allows you
to add both standard HBase columns as well as HBase counter columns.

To add a standard column, use one of the `addColumn()` methods:

```java
ColumnList cols = new ColumnList();
cols.addColumn(this.columnFamily, field.getBytes(), toBytes(tuple.getValueByField(field)));
```

To add a counter column, use one of the `addCounter()` methods:

```java
ColumnList cols = new ColumnList();
cols.addCounter(this.columnFamily, field.getBytes(), toLong(tuple.getValueByField(field)));
```

When the remote HBase is security enabled, a kerberos keytab and the corresponding principal name need to be
provided for the storm-hbase connector. Specifically, the Config object passed into the topology should contain
{(“storm.keytab.file”, “$keytab”), ("storm.kerberos.principal", “$principal”)}. Example:

```java
Config config = new Config();
...
config.put("storm.keytab.file", "$keytab");
config.put("storm.kerberos.principal", "$principle");
StormSubmitter.submitTopology("$topologyName", config, builder.createTopology());
```

##Working with Secure HBASE using delegation tokens.
If your topology is going to interact with secure HBase, your bolts/states needs to be authenticated by HBase. 
The approach described above requires that all potential worker hosts have "storm.keytab.file" on them. If you have 
multiple topologies on a cluster , each with different hbase user, you will have to create multiple keytabs and distribute
it to all workers. Instead of doing that you could use the following approach:

Your administrator can configure nimbus to automatically get delegation tokens on behalf of the topology submitter user.
The nimbus need to start with following configurations:

nimbus.autocredential.plugins.classes : ["org.apache.storm.hbase.security.AutoHBase"] 
nimbus.credential.renewers.classes : ["org.apache.storm.hbase.security.AutoHBase"] 
hbase.keytab.file: "/path/to/keytab/on/nimbus" (This is the keytab of hbase super user that can impersonate other users.)
hbase.kerberos.principal: "superuser@EXAMPLE.com"
nimbus.credential.renewers.freq.secs : 518400 (6 days, hbase tokens by default expire every 7 days and can not be renewed, 
if you have custom settings for hbase.auth.token.max.lifetime in hbase-site.xml than you should ensure this value is 
atleast 1 hour less then that.)

Your topology configuration should have:
topology.auto-credentials :["org.apache.storm.hbase.security.AutoHBase"] 

If nimbus did not have the above configuration you need to add it and then restart it. Ensure the hbase configuration 
files(core-site.xml,hdfs-site.xml and hbase-site.xml) and the storm-hbase jar with all the dependencies is present in nimbus's classpath. 
Nimbus will use the keytab and principal specified in the config to authenticate with HBase. From then on for every
topology submission, nimbus will impersonate the topology submitter user and acquire delegation tokens on behalf of the
topology submitter user. If topology was started with topology.auto-credentials set to AutoHBase, nimbus will push the
delegation tokens to all the workers for your topology and the hbase bolt/state will authenticate with these tokens.

As nimbus is impersonating topology submitter user, you need to ensure the user specified in storm.kerberos.principal 
has permissions to acquire tokens on behalf of other users. To achieve this you need to follow configuration directions 
listed on this link

http://hbase.apache.org/book/security.html#security.rest.gateway

You can read about setting up secure HBase here:http://hbase.apache.org/book/security.html.

### SimpleHBaseMapper
`storm-hbase` includes a general purpose `HBaseMapper` implementation called `SimpleHBaseMapper` that can map Storm
tuples to both regular HBase columns as well as counter columns.

To use `SimpleHBaseMapper`, you simply tell it which fields to map to which types of columns.

The following code create a `SimpleHBaseMapper` instance that:

1. Uses the `word` tuple value as a row key.
2. Adds a standard HBase column for the tuple field `word`.
3. Adds an HBase counter column for the tuple field `count`.
4. Writes values to the `cf` column family.

```java
SimpleHBaseMapper mapper = new SimpleHBaseMapper() 
        .withRowKeyField("word")
        .withColumnFields(new Fields("word"))
        .withCounterFields(new Fields("count"))
        .withColumnFamily("cf");
```
### HBaseBolt
To use the `HBaseBolt`, construct it with the name of the table to write to, an a `HBaseMapper` implementation:

 ```java
HBaseBolt hbase = new HBaseBolt("WordCount", mapper);
 ```
 
 HBaseBolt params

|Arg  |Description | Type | Default |
|---	|--- |---
|writeToWAL | To turn Durability SYNC_WAL or SKIP_WAL | Boolean (Optional) | True |
|configKey | Any Hbase related configs | Map (Optional) | |
|batchSize | Max no.of Tuples batched together to write to HBase | Int (Optional) | 15000 |
|flushIntervalSecs| (In seconds)  If > 0 HBase Bolt will periodically flush transaction batches. Enabling this is recommended to avoid tuple timeouts while waiting for a batch to fill up. | Int (Optional) | 0 |


The `HBaseBolt` will delegate to the `mapper` instance to figure out how to persist tuple data to HBase.

###HBaseValueMapper
This class allows you to transform the HBase lookup result into storm Values that will be emitted by the `HBaseLookupBolt`.

```java
public interface HBaseValueMapper extends Serializable {
    public List<Values> toTuples(Result result) throws Exception;
    void declareOutputFields(OutputFieldsDeclarer declarer);
}
```

The `toTuples` method takes in a HBase `Result` instance and expects a List of `Values` instant. 
Each of the value returned by this function will be emitted by the `HBaseLookupBolt`.

The `declareOutputFields` should be used to declare the outputFields of the `HBaseLookupBolt`.

There is an example implementation in `examples/storm-hbase-examples/src/main/java` directory.

###HBaseProjectionCriteria
This class allows you to specify the projection criteria for your HBase Get function. This is optional parameter
for the lookupBolt and if you do not specify this instance all the columns will be returned by `HBaseLookupBolt`.

```java
public class HBaseProjectionCriteria implements Serializable {
    public HBaseProjectionCriteria addColumnFamily(String columnFamily);
    public HBaseProjectionCriteria addColumn(ColumnMetaData column);
```    
`addColumnFamily` takes in columnFamily. Setting this parameter means all columns for this family will be included
 in the projection.
 
`addColumn` takes in a columnMetaData instance. Setting this parameter means only this column from the column familty 
 will be part of your projection.
The following code creates a projectionCriteria which specifies a projection criteria that:

1. includes count column from column family cf.
2. includes all columns from column family cf2.

```java
HBaseProjectionCriteria projectionCriteria = new HBaseProjectionCriteria()
    .addColumn(new HBaseProjectionCriteria.ColumnMetaData("cf", "count"))
    .addColumnFamily("cf2");
```

###HBaseLookupBolt
To use the `HBaseLookupBolt`, Construct it with the name of the table to write to, an implementation of `HBaseMapper` 
and an implementation of `HBaseRowToStormValueMapper`. You can optionally specify a `HBaseProjectionCriteria`. 

The `HBaseLookupBolt` will use the mapper to get rowKey to lookup for. It will use the `HBaseProjectionCriteria` to 
figure out which columns to include in the result and it will leverage the `HBaseRowToStormValueMapper` to get the 
values to be emitted by the bolt.

In addition, the `HBaseLookupBolt` supports bolt-side HBase result caching using an in-memory LRU cache using Caffeine. To enable caching:

`hbase.cache.enable` - to enable caching (default false)

`hbase.cache.ttl.seconds` - set time to live for LRU cache in seconds (default 300)

`hbase.cache.size` - set size of the cache (default 1000)

You can look at an example topology LookupWordCount.java under `examples/storm-hbase-examples/src/main/java`.
## Example: Persistent Word Count
A runnable example can be found in the `examples/storm-hbase-examples/src/main/java` directory.

### Setup
The following steps assume you are running HBase locally, or there is an `hbase-site.xml` on the
classpath pointing to your HBase cluster.

Use the `hbase shell` command to create the schema:

```
> create 'WordCount', 'cf'
```

### Execution
Run the `org.apache.storm.hbase.topology.PersistenWordCount` class (it will run the topology for 10 seconds, then exit).

After (or while) the word count topology is running, run the `org.apache.storm.hbase.topology.WordCountClient` class
to view the counter values stored in HBase. You should see something like to following:

```
Word: 'apple', Count: 6867
Word: 'orange', Count: 6645
Word: 'pineapple', Count: 6954
Word: 'banana', Count: 6787
Word: 'watermelon', Count: 6806
```

For reference, the sample topology is listed below:

```java
public class PersistentWordCount {
    private static final String WORD_SPOUT = "WORD_SPOUT";
    private static final String COUNT_BOLT = "COUNT_BOLT";
    private static final String HBASE_BOLT = "HBASE_BOLT";


    public static void main(String[] args) throws Exception {
        Config config = new Config();

        Map<String, Object> hbConf = new HashMap<String, Object>();
        if(args.length > 0){
            hbConf.put("hbase.rootdir", args[0]);
        }
        config.put("hbase.conf", hbConf);

        WordSpout spout = new WordSpout();
        WordCounter bolt = new WordCounter();

        SimpleHBaseMapper mapper = new SimpleHBaseMapper()
                .withRowKeyField("word")
                .withColumnFields(new Fields("word"))
                .withCounterFields(new Fields("count"))
                .withColumnFamily("cf");

        HBaseBolt hbase = new HBaseBolt("WordCount", mapper)
                .withConfigKey("hbase.conf");


        // wordSpout ==> countBolt ==> HBaseBolt
        TopologyBuilder builder = new TopologyBuilder();

        builder.setSpout(WORD_SPOUT, spout, 1);
        builder.setBolt(COUNT_BOLT, bolt, 1).shuffleGrouping(WORD_SPOUT);
        builder.setBolt(HBASE_BOLT, hbase, 1).fieldsGrouping(COUNT_BOLT, new Fields("word"));

<<<<<<< HEAD
        String topoName = "test";
        if (args.length > 0) {
            topoName = args[0];
=======

        if (args.length == 1) {
            try (LocalCluster cluster = new LocalCluster();
                 LocalTopology topo = cluster.submitTopology("test", config, builder.createTopology());) {
                Thread.sleep(30000);
            }
            System.exit(0);
        } else if (args.length == 2) {
            StormSubmitter.submitTopology(args[1], config, builder.createTopology());
        } else if (args.length == 4) {
            System.out.println("hdfs url: " + args[0] + ", keytab file: " + args[2] + 
                ", principal name: " + args[3] + ", toplogy name: " + args[1]);
            hbConf.put(HBaseSecurityUtil.STORM_KEYTAB_FILE_KEY, args[2]);
            hbConf.put(HBaseSecurityUtil.STORM_USER_NAME_KEY, args[3]);
            config.setNumWorkers(3);
            StormSubmitter.submitTopology(args[1], config, builder.createTopology());
        } else {
            System.out.println("Usage: PersistentWordCount <hbase.rootdir> [topology name] [keytab file] [principal name]");
>>>>>>> 1850dd53
        }
        config.setNumWorkers(3);
        StormSubmitter.submitTopology(topoName, config, builder.createTopology());
    }
}
```
<|MERGE_RESOLUTION|>--- conflicted
+++ resolved
@@ -248,30 +248,18 @@
         builder.setBolt(COUNT_BOLT, bolt, 1).shuffleGrouping(WORD_SPOUT);
         builder.setBolt(HBASE_BOLT, hbase, 1).fieldsGrouping(COUNT_BOLT, new Fields("word"));
 
-<<<<<<< HEAD
         String topoName = "test";
-        if (args.length > 0) {
-            topoName = args[0];
-=======
-
-        if (args.length == 1) {
-            try (LocalCluster cluster = new LocalCluster();
-                 LocalTopology topo = cluster.submitTopology("test", config, builder.createTopology());) {
-                Thread.sleep(30000);
-            }
-            System.exit(0);
-        } else if (args.length == 2) {
-            StormSubmitter.submitTopology(args[1], config, builder.createTopology());
-        } else if (args.length == 4) {
+        if (args.length > 1) {
+            topoName = args[1];
+        }
+        if (args.length == 4) {
             System.out.println("hdfs url: " + args[0] + ", keytab file: " + args[2] + 
-                ", principal name: " + args[3] + ", toplogy name: " + args[1]);
+                ", principal name: " + args[3] + ", toplogy name: " + topoName);
             hbConf.put(HBaseSecurityUtil.STORM_KEYTAB_FILE_KEY, args[2]);
             hbConf.put(HBaseSecurityUtil.STORM_USER_NAME_KEY, args[3]);
-            config.setNumWorkers(3);
-            StormSubmitter.submitTopology(args[1], config, builder.createTopology());
-        } else {
+        } else if (args.length == 3 || args.length > 4) {
             System.out.println("Usage: PersistentWordCount <hbase.rootdir> [topology name] [keytab file] [principal name]");
->>>>>>> 1850dd53
+            return;
         }
         config.setNumWorkers(3);
         StormSubmitter.submitTopology(topoName, config, builder.createTopology());

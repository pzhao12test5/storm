--- conflicted
+++ resolved
@@ -30,12 +30,8 @@
   (:require [conjure.core])
   (:use [conjure core])
   (:use [clojure test])
-<<<<<<< HEAD
-  (:use [org.apache.storm config util testing thrift log converter]))
-=======
-  (:use [org.apache.storm cluster config util testing log])
+  (:use [org.apache.storm config util testing log converter])
   (:use [org.apache.storm.internal thrift]))
->>>>>>> d0cd52b7
 
 (defn mk-config [zk-port]
   (merge (clojurify-structure (ConfigUtils/readStormConfig))

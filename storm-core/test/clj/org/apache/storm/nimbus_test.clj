;; Licensed to the Apache Software Foundation (ASF) under one
;; or more contributor license agreements.  See the NOTICE file
;; distributed with this work for additional information
;; regarding copyright ownership.  The ASF licenses this file
;; to you under the Apache License, Version 2.0 (the
;; "License"); you may not use this file except in compliance
;; with the License.  You may obtain a copy of the License at
;;
;; http://www.apache.org/licenses/LICENSE-2.0
;;
;; Unless required by applicable law or agreed to in writing, software
;; distributed under the License is distributed on an "AS IS" BASIS,
;; WITHOUT WARRANTIES OR CONDITIONS OF ANY KIND, either express or implied.
;; See the License for the specific language governing permissions and
;; limitations under the License.
(ns org.apache.storm.nimbus-test
  (:use [clojure test])
  (:require [org.apache.storm [util :as util] [stats :as stats]])
  (:require [org.apache.storm.daemon [nimbus :as nimbus]])
  (:require [org.apache.storm [converter :as converter]])
  (:import [org.apache.storm.testing TestWordCounter TestWordSpout TestGlobalCount
            TestAggregatesCounter TestPlannerSpout TestPlannerBolt]
           [org.apache.storm.nimbus InMemoryTopologyActionNotifier]
           [org.apache.storm.generated GlobalStreamId]
           [org.apache.storm Thrift MockAutoCred])
  (:import [org.apache.storm.testing.staticmocking MockedZookeeper])
  (:import [org.apache.storm.scheduler INimbus])
  (:import [org.mockito Mockito Matchers])
  (:import [org.mockito.exceptions.base MockitoAssertionError])
  (:import [org.apache.storm.nimbus ILeaderElector NimbusInfo])
  (:import [org.apache.storm.testing.staticmocking MockedCluster])
  (:import [org.apache.storm.generated Credentials NotAliveException SubmitOptions
            TopologyInitialStatus TopologyStatus AlreadyAliveException KillOptions RebalanceOptions
            InvalidTopologyException AuthorizationException
            LogConfig LogLevel LogLevelAction])
  (:import [java.util HashMap])
  (:import [java.io File])
  (:import [org.apache.storm.utils Time Utils Utils$UptimeComputer ConfigUtils IPredicate]
           [org.apache.storm.utils.staticmocking ConfigUtilsInstaller UtilsInstaller CommonInstaller])
  (:import [org.apache.storm.zookeeper Zookeeper])
  (:import [org.apache.commons.io FileUtils])
  (:import [org.json.simple JSONValue])
  (:import [org.apache.storm.daemon StormCommon])
  (:import [org.apache.storm.cluster StormClusterStateImpl ClusterStateContext ClusterUtils])
<<<<<<< HEAD
  (:use [org.apache.storm testing MockAutoCred util config log converter])
    (:require [conjure.core] [org.apache.storm.daemon.worker :as worker])
=======
  (:use [org.apache.storm testing util config log converter])
  (:use [org.apache.storm.daemon common])
  (:require [conjure.core])
>>>>>>> b4779399

  (:use [conjure core]))

(defn- from-json
       [^String str]
       (if str
         (clojurify-structure
           (JSONValue/parse str))
         nil))

(defn storm-component->task-info [cluster storm-name]
  (let [storm-id (StormCommon/getStormId (:storm-cluster-state cluster) storm-name)
        nimbus (:nimbus cluster)]
    (-> (.getUserTopology nimbus storm-id)
        (#(StormCommon/stormTaskInfo % (from-json (.getTopologyConf nimbus storm-id))))
        (Utils/reverseMap)
        clojurify-structure)))

(defn getCredentials [cluster storm-name]
  (let [storm-id (StormCommon/getStormId (:storm-cluster-state cluster) storm-name)]
    (clojurify-crdentials (.credentials (:storm-cluster-state cluster) storm-id nil))))

(defn storm-component->executor-info [cluster storm-name]
  (let [storm-id (StormCommon/getStormId (:storm-cluster-state cluster) storm-name)
        nimbus (:nimbus cluster)
        storm-conf (from-json (.getTopologyConf nimbus storm-id))
        topology (.getUserTopology nimbus storm-id)
        task->component (clojurify-structure (StormCommon/stormTaskInfo topology storm-conf))
        state (:storm-cluster-state cluster)
        get-component (comp task->component first)]
    (->> (clojurify-assignment (.assignmentInfo state storm-id nil))
         :executor->node+port
         keys
         (map (fn [e] {e (get-component e)}))
         (apply merge)
         (Utils/reverseMap)
         clojurify-structure)))

(defn storm-num-workers [state storm-name]
  (let [storm-id (StormCommon/getStormId state storm-name)
        assignment (clojurify-assignment (.assignmentInfo state storm-id nil))]
    (count (clojurify-structure (Utils/reverseMap (:executor->node+port assignment))))
    ))

(defn topology-nodes [state storm-name]
  (let [storm-id (StormCommon/getStormId state storm-name)
        assignment (clojurify-assignment (.assignmentInfo state storm-id nil))]
    (->> assignment
         :executor->node+port
         vals
         (map first)
         set         
         )))

(defn topology-slots [state storm-name]
  (let [storm-id (StormCommon/getStormId state storm-name)
        assignment (clojurify-assignment (.assignmentInfo state storm-id nil))]
    (->> assignment
         :executor->node+port
         vals
         set         
         )))

;TODO: when translating this function, don't call map-val, but instead use an inline for loop.
; map-val is a temporary kluge for clojure.
(defn topology-node-distribution [state storm-name]
  (let [storm-id (StormCommon/getStormId state storm-name)
        assignment (clojurify-assignment (.assignmentInfo state storm-id nil))]
    (->> assignment
         :executor->node+port
         vals
         set
         (group-by first)
         (map-val count)
         (map (fn [[_ amt]] {amt 1}))
         (apply merge-with +)       
         )))

(defn topology-num-nodes [state storm-name]
  (count (topology-nodes state storm-name)))

(defn executor-assignment [cluster storm-id executor-id]
  (let [state (:storm-cluster-state cluster)
        assignment (clojurify-assignment (.assignmentInfo state storm-id nil))]
    ((:executor->node+port assignment) executor-id)
    ))

(defn executor-start-times [cluster storm-id]
  (let [state (:storm-cluster-state cluster)
        assignment (clojurify-assignment (.assignmentInfo state storm-id nil))]
    (:executor->start-time-secs assignment)))

(defn do-executor-heartbeat [cluster storm-id executor]
  (let [state (:storm-cluster-state cluster)
        executor->node+port (:executor->node+port (clojurify-assignment (.assignmentInfo state storm-id nil)))
        [node port] (get executor->node+port executor)
        curr-beat (clojurify-zk-worker-hb (.getWorkerHeartbeat state storm-id node port))
        stats (:executor-stats curr-beat)]
    (.workerHeartbeat state storm-id node port
      (thriftify-zk-worker-hb {:storm-id storm-id :time-secs (Time/currentTimeSecs) :uptime 10 :executor-stats (merge stats {executor (stats/render-stats! (stats/mk-bolt-stats 20))})})
      )))

(defn slot-assignments [cluster storm-id]
  (let [state (:storm-cluster-state cluster)
        assignment (clojurify-assignment (.assignmentInfo state storm-id nil))]
        (clojurify-structure (Utils/reverseMap (:executor->node+port assignment)))))

(defn task-ids [cluster storm-id]
  (let [nimbus (:nimbus cluster)]
    (-> (.getUserTopology nimbus storm-id)
        (#(StormCommon/stormTaskInfo % (from-json (.getTopologyConf nimbus storm-id))))
        clojurify-structure
        keys)))

(defn topology-executors [cluster storm-id]
  (let [state (:storm-cluster-state cluster)
        assignment (clojurify-assignment (.assignmentInfo state storm-id nil))
    ret-keys (keys (:executor->node+port assignment))
        _ (log-message "ret-keys: " (pr-str ret-keys)) ]
    ret-keys
    ))

(defn check-distribution [items distribution]
  (let [counts (map count items)]
    (is (ms= counts distribution))))

(defn disjoint? [& sets]
  (let [combined (apply concat sets)]
    (= (count combined) (count (set combined)))
    ))

(defn executor->tasks [executor-id]
  clojurify-structure (StormCommon/executorIdToTasks executor-id))

(defnk check-consistency [cluster storm-name :assigned? true]
  (let [state (:storm-cluster-state cluster)
        storm-id (StormCommon/getStormId state storm-name)
        task-ids (task-ids cluster storm-id)
        assignment (clojurify-assignment (.assignmentInfo state storm-id nil))
        executor->node+port (:executor->node+port assignment)
        task->node+port (worker/task->node_port executor->node+port)
        assigned-task-ids (mapcat executor->tasks (keys executor->node+port))
        all-nodes (set (map first (vals executor->node+port)))]
    (when assigned?
      (is (= (sort task-ids) (sort assigned-task-ids)))
      (doseq [t task-ids]
        (is (not-nil? (task->node+port t)))))
    (doseq [[e s] executor->node+port]
      (is (not-nil? s)))
    
    ;;(map str (-> (Thread/currentThread) .getStackTrace))
    (is (= all-nodes (set (keys (:node->host assignment)))))
    (doseq [[e s] executor->node+port]
      (is (not-nil? ((:executor->start-time-secs assignment) e))))
    ))

 	

(deftest test-bogusId
  (with-local-cluster [cluster :supervisors 4 :ports-per-supervisor 3
                       :daemon-conf {SUPERVISOR-ENABLE false TOPOLOGY-ACKER-EXECUTORS 0 TOPOLOGY-EVENTLOGGER-EXECUTORS 0}]
    (let [state (:storm-cluster-state cluster)
          nimbus (:nimbus cluster)]
       (is (thrown? NotAliveException (.getTopologyConf nimbus "bogus-id")))
       (is (thrown? NotAliveException (.getTopology nimbus "bogus-id")))
       (is (thrown? NotAliveException (.getUserTopology nimbus "bogus-id")))
       (is (thrown? NotAliveException (.getTopologyInfo nimbus "bogus-id")))
       (is (thrown? NotAliveException (.uploadNewCredentials nimbus "bogus-id" (Credentials.))))
      )))

(deftest test-assignment
  (with-simulated-time-local-cluster [cluster :supervisors 4 :ports-per-supervisor 3
                       :daemon-conf {SUPERVISOR-ENABLE false TOPOLOGY-ACKER-EXECUTORS 0 TOPOLOGY-EVENTLOGGER-EXECUTORS 0}]
    (let [state (:storm-cluster-state cluster)
          nimbus (:nimbus cluster)
          topology (Thrift/buildTopology
                     {"1" (Thrift/prepareSpoutDetails
                            (TestPlannerSpout. false) (Integer. 3))}
                     {"2" (Thrift/prepareBoltDetails
                            {(Utils/getGlobalStreamId "1" nil)
                             (Thrift/prepareNoneGrouping)}
                            (TestPlannerBolt.) (Integer. 4))
                      "3" (Thrift/prepareBoltDetails
                            {(Utils/getGlobalStreamId "2" nil)
                             (Thrift/prepareNoneGrouping)}
                            (TestPlannerBolt.))})
          topology2 (Thrift/buildTopology
                      {"1" (Thrift/prepareSpoutDetails
                             (TestPlannerSpout. true) (Integer. 12))}
                      {"2" (Thrift/prepareBoltDetails
                             {(Utils/getGlobalStreamId "1" nil)
                              (Thrift/prepareNoneGrouping)}
                             (TestPlannerBolt.) (Integer. 6))
                       "3" (Thrift/prepareBoltDetails
                             {(Utils/getGlobalStreamId "1" nil)
                              (Thrift/prepareGlobalGrouping)}
                             (TestPlannerBolt.) (Integer. 8))
                       "4" (Thrift/prepareBoltDetails
                             {(Utils/getGlobalStreamId "1" nil)
                              (Thrift/prepareGlobalGrouping)
                              (Utils/getGlobalStreamId "2" nil)
                              (Thrift/prepareNoneGrouping)}
                             (TestPlannerBolt.) (Integer. 4))})
          _ (submit-local-topology nimbus "mystorm" {TOPOLOGY-WORKERS 4} topology)
          _ (advance-cluster-time cluster 11)
          task-info (storm-component->task-info cluster "mystorm")]
      (check-consistency cluster "mystorm")
      ;; 3 should be assigned once (if it were optimized, we'd have
      ;; different topology)
      (is (= 1 (count (.assignments state nil))))
      (is (= 1 (count (task-info "1"))))
      (is (= 4 (count (task-info "2"))))
      (is (= 1 (count (task-info "3"))))
      (is (= 4 (storm-num-workers state "mystorm")))
      (submit-local-topology nimbus "storm2" {TOPOLOGY-WORKERS 20} topology2)
      (advance-cluster-time cluster 11)
      (check-consistency cluster "storm2")
      (is (= 2 (count (.assignments state nil))))
      (let [task-info (storm-component->task-info cluster "storm2")]
        (is (= 12 (count (task-info "1"))))
        (is (= 6 (count (task-info "2"))))
        (is (= 8 (count (task-info "3"))))
        (is (= 4 (count (task-info "4"))))
        (is (= 8 (storm-num-workers state "storm2")))
        )
      )))

(defn isolation-nimbus []
  (let [standalone (nimbus/standalone-nimbus)]
    (reify INimbus
      (prepare [this conf local-dir]
        (.prepare standalone conf local-dir)
        )
      (allSlotsAvailableForScheduling [this supervisors topologies topologies-missing-assignments]
        (.allSlotsAvailableForScheduling standalone supervisors topologies topologies-missing-assignments))
      (assignSlots [this topology slots]
        (.assignSlots standalone topology slots)
        )
      (getForcedScheduler [this]
        (.getForcedScheduler standalone))
      (getHostName [this supervisors node-id]
        node-id
      ))))


(deftest test-auto-credentials
  (with-simulated-time-local-cluster [cluster :supervisors 6
                                      :ports-per-supervisor 3
                                      :daemon-conf {SUPERVISOR-ENABLE false
                                                    TOPOLOGY-ACKER-EXECUTORS 0
                                                    TOPOLOGY-EVENTLOGGER-EXECUTORS 0
                                                    NIMBUS-CREDENTIAL-RENEW-FREQ-SECS 10
                                                    NIMBUS-CREDENTIAL-RENEWERS (list "org.apache.storm.MockAutoCred")
                                                    NIMBUS-AUTO-CRED-PLUGINS (list "org.apache.storm.MockAutoCred")
                                                    }]
    (let [state (:storm-cluster-state cluster)
          nimbus (:nimbus cluster)
          topology-name "test-auto-cred-storm"
          submitOptions (SubmitOptions. TopologyInitialStatus/INACTIVE)
          - (.set_creds submitOptions (Credentials. (HashMap.)))
          topology (Thrift/buildTopology
                     {"1" (Thrift/prepareSpoutDetails
                            (TestPlannerSpout. false) (Integer. 3))}
                     {"2" (Thrift/prepareBoltDetails
                            {(Utils/getGlobalStreamId "1" nil)
                             (Thrift/prepareNoneGrouping)}
                            (TestPlannerBolt.) (Integer. 4))
                      "3" (Thrift/prepareBoltDetails
                            {(Utils/getGlobalStreamId "2" nil)
                             (Thrift/prepareNoneGrouping)}
                            (TestPlannerBolt.))})
          _ (submit-local-topology-with-opts nimbus topology-name {TOPOLOGY-WORKERS 4
                                                               TOPOLOGY-AUTO-CREDENTIALS (list "org.apache.storm.MockAutoCred")
                                                               } topology submitOptions)
          credentials (getCredentials cluster topology-name)]
      ; check that the credentials have nimbus auto generated cred
      (is (= (.get credentials MockAutoCred/NIMBUS_CRED_KEY) MockAutoCred/NIMBUS_CRED_VAL))
      ;advance cluster time so the renewers can execute
      (advance-cluster-time cluster 20)
      ;check that renewed credentials replace the original credential.
      (is (= (.get (getCredentials cluster topology-name) MockAutoCred/NIMBUS_CRED_KEY) MockAutoCred/NIMBUS_CRED_RENEW_VAL))
      (is (= (.get (getCredentials cluster topology-name) MockAutoCred/GATEWAY_CRED_KEY) MockAutoCred/GATEWAY_CRED_RENEW_VAL)))))

(defmacro letlocals
  [& body]
  (let [[tobind lexpr] (split-at (dec (count body)) body)
        binded (vec (mapcat (fn [e]
                              (if (and (list? e) (= 'bind (first e)))
                                [(second e) (last e)]
                                ['_ e]
                                ))
                            tobind))]
    `(let ~binded
       ~(first lexpr))))

(deftest test-isolated-assignment
  (with-simulated-time-local-cluster [cluster :supervisors 6
                               :ports-per-supervisor 3
                               :inimbus (isolation-nimbus)
                               :daemon-conf {SUPERVISOR-ENABLE false
                                             TOPOLOGY-ACKER-EXECUTORS 0
                                             TOPOLOGY-EVENTLOGGER-EXECUTORS 0
                                             STORM-SCHEDULER "org.apache.storm.scheduler.IsolationScheduler"
                                             ISOLATION-SCHEDULER-MACHINES {"tester1" 3 "tester2" 2}
                                             NIMBUS-MONITOR-FREQ-SECS 10
                                             }]
    (letlocals
      (bind state (:storm-cluster-state cluster))
      (bind nimbus (:nimbus cluster))
      (bind topology (Thrift/buildTopology
                      {"1" (Thrift/prepareSpoutDetails
                             (TestPlannerSpout. false) (Integer. 3))}
                      {"2" (Thrift/prepareBoltDetails
                             {(Utils/getGlobalStreamId "1" nil)
                              (Thrift/prepareNoneGrouping)}
                             (TestPlannerBolt.) (Integer. 5))
                       "3" (Thrift/prepareBoltDetails
                             {(Utils/getGlobalStreamId "2" nil)
                              (Thrift/prepareNoneGrouping)}
                             (TestPlannerBolt.))}))

      (submit-local-topology nimbus "noniso" {TOPOLOGY-WORKERS 4} topology)
      (advance-cluster-time cluster 11)
      (is (= 4 (topology-num-nodes state "noniso")))
      (is (= 4 (storm-num-workers state "noniso")))

      (submit-local-topology nimbus "tester1" {TOPOLOGY-WORKERS 6} topology)
      (submit-local-topology nimbus "tester2" {TOPOLOGY-WORKERS 6} topology)
      (advance-cluster-time cluster 11)

      (bind task-info-tester1 (storm-component->task-info cluster "tester1"))
      (bind task-info-tester2 (storm-component->task-info cluster "tester2"))


      (is (= 1 (topology-num-nodes state "noniso")))
      (is (= 3 (storm-num-workers state "noniso")))

      (is (= {2 3} (topology-node-distribution state "tester1")))
      (is (= {3 2} (topology-node-distribution state "tester2")))

      (is (apply disjoint? (map (partial topology-nodes state) ["noniso" "tester1" "tester2"])))

      (check-consistency cluster "tester1")
      (check-consistency cluster "tester2")
      (check-consistency cluster "noniso")

      ;;check that nothing gets reassigned
      (bind tester1-slots (topology-slots state "tester1"))
      (bind tester2-slots (topology-slots state "tester2"))
      (bind noniso-slots (topology-slots state "noniso"))
      (advance-cluster-time cluster 20)
      (is (= tester1-slots (topology-slots state "tester1")))
      (is (= tester2-slots (topology-slots state "tester2")))
      (is (= noniso-slots (topology-slots state "noniso")))

      )))

(deftest test-zero-executor-or-tasks
  (with-simulated-time-local-cluster [cluster :daemon-conf {SUPERVISOR-ENABLE false TOPOLOGY-ACKER-EXECUTORS 0 TOPOLOGY-EVENTLOGGER-EXECUTORS 0}]
    (let [state (:storm-cluster-state cluster)
          nimbus (:nimbus cluster)
          topology (Thrift/buildTopology
                    {"1" (Thrift/prepareSpoutDetails
                           (TestPlannerSpout. false) (Integer. 3)
                           {TOPOLOGY-TASKS 0})}
                    {"2" (Thrift/prepareBoltDetails
                           {(Utils/getGlobalStreamId "1" nil)
                            (Thrift/prepareNoneGrouping)}
                           (TestPlannerBolt.) (Integer. 1)
                           {TOPOLOGY-TASKS 2})
                     "3" (Thrift/prepareBoltDetails
                           {(Utils/getGlobalStreamId "2" nil)
                            (Thrift/prepareNoneGrouping)}
                           (TestPlannerBolt.) nil
                           {TOPOLOGY-TASKS 5})})
          _ (submit-local-topology nimbus "mystorm" {TOPOLOGY-WORKERS 4} topology)
          _ (advance-cluster-time cluster 11)
          task-info (storm-component->task-info cluster "mystorm")]
      (check-consistency cluster "mystorm")
      (is (= 0 (count (task-info "1"))))
      (is (= 2 (count (task-info "2"))))
      (is (= 5 (count (task-info "3"))))
      (is (= 2 (storm-num-workers state "mystorm"))) ;; because only 2 executors
      )))

;TODO: when translating this function, you should replace the map-val with a proper for loop HERE
(deftest test-executor-assignments
  (with-simulated-time-local-cluster[cluster :daemon-conf {SUPERVISOR-ENABLE false TOPOLOGY-ACKER-EXECUTORS 0 TOPOLOGY-EVENTLOGGER-EXECUTORS 0}]
    (let [nimbus (:nimbus cluster)
          topology (Thrift/buildTopology
                    {"1" (Thrift/prepareSpoutDetails
                           (TestPlannerSpout. true) (Integer. 3)
                           {TOPOLOGY-TASKS 5})}
                    {"2" (Thrift/prepareBoltDetails
                           {(Utils/getGlobalStreamId "1" nil)
                            (Thrift/prepareNoneGrouping)}
                           (TestPlannerBolt.) (Integer. 8)
                           {TOPOLOGY-TASKS 2})
                     "3" (Thrift/prepareBoltDetails
                           {(Utils/getGlobalStreamId "2" nil)
                            (Thrift/prepareNoneGrouping)}
                           (TestPlannerBolt.) (Integer. 3))})
          _ (submit-local-topology nimbus "mystorm" {TOPOLOGY-WORKERS 4} topology)
          _ (advance-cluster-time cluster 11)
          task-info (storm-component->task-info cluster "mystorm")
          executor-info (->> (storm-component->executor-info cluster "mystorm")
                             (map-val #(map executor->tasks %)))]
      (check-consistency cluster "mystorm")
      (is (= 5 (count (task-info "1"))))
      (check-distribution (executor-info "1") [2 2 1])

      (is (= 2 (count (task-info "2"))))
      (check-distribution (executor-info "2") [1 1])

      (is (= 3 (count (task-info "3"))))
      (check-distribution (executor-info "3") [1 1 1])
      )))

(deftest test-over-parallelism-assignment
  (with-simulated-time-local-cluster [cluster :supervisors 2 :ports-per-supervisor 5
                       :daemon-conf {SUPERVISOR-ENABLE false TOPOLOGY-ACKER-EXECUTORS 0 TOPOLOGY-EVENTLOGGER-EXECUTORS 0}]
    (let [state (:storm-cluster-state cluster)
          nimbus (:nimbus cluster)
          topology (Thrift/buildTopology
                     {"1" (Thrift/prepareSpoutDetails
                            (TestPlannerSpout. true) (Integer. 21))}
                     {"2" (Thrift/prepareBoltDetails
                            {(Utils/getGlobalStreamId "1" nil)
                             (Thrift/prepareNoneGrouping)}
                            (TestPlannerBolt.) (Integer. 9))
                      "3" (Thrift/prepareBoltDetails
                            {(Utils/getGlobalStreamId "1" nil)
                             (Thrift/prepareNoneGrouping)}
                            (TestPlannerBolt.) (Integer. 2))
                      "4" (Thrift/prepareBoltDetails
                            {(Utils/getGlobalStreamId "1" nil)
                             (Thrift/prepareNoneGrouping)}
                            (TestPlannerBolt.) (Integer. 10))})
          _ (submit-local-topology nimbus "test" {TOPOLOGY-WORKERS 7} topology)
          _ (advance-cluster-time cluster 11)
          task-info (storm-component->task-info cluster "test")]
      (check-consistency cluster "test")
      (is (= 21 (count (task-info "1"))))
      (is (= 9 (count (task-info "2"))))
      (is (= 2 (count (task-info "3"))))
      (is (= 10 (count (task-info "4"))))
      (is (= 7 (storm-num-workers state "test")))
    )))

(deftest test-topo-history
  (with-simulated-time-local-cluster [cluster :supervisors 2 :ports-per-supervisor 5
                                      :daemon-conf {SUPERVISOR-ENABLE false
                                                    NIMBUS-ADMINS ["admin-user"]
                                                    NIMBUS-TASK-TIMEOUT-SECS 30
                                                    NIMBUS-MONITOR-FREQ-SECS 10
                                                    TOPOLOGY-ACKER-EXECUTORS 0}]

    (stubbing [nimbus/user-groups ["alice-group"]]
      (letlocals
        (bind conf (:daemon-conf cluster))
        (bind topology (Thrift/buildTopology
                         {"1" (Thrift/prepareSpoutDetails
                                (TestPlannerSpout. true) (Integer. 4))}
                         {}))
        (bind state (:storm-cluster-state cluster))
        (submit-local-topology (:nimbus cluster) "test" {TOPOLOGY-MESSAGE-TIMEOUT-SECS 20, LOGS-USERS ["alice", (System/getProperty "user.name")]} topology)
        (bind storm-id (StormCommon/getStormId state "test"))
        (advance-cluster-time cluster 5)
        (is (not-nil? (clojurify-storm-base (.stormBase state storm-id nil))))
        (is (not-nil? (clojurify-assignment (.assignmentInfo state storm-id nil))))
        (.killTopology (:nimbus cluster) "test")
        ;; check that storm is deactivated but alive
        (is (= :killed (-> (clojurify-storm-base (.stormBase state storm-id nil)) :status :type)))
        (is (not-nil? (clojurify-assignment (.assignmentInfo state storm-id nil))))
        (advance-cluster-time cluster 35)
        ;; kill topology read on group
        (submit-local-topology (:nimbus cluster) "killgrouptest" {TOPOLOGY-MESSAGE-TIMEOUT-SECS 20, LOGS-GROUPS ["alice-group"]} topology)
        (bind storm-id-killgroup (StormCommon/getStormId state "killgrouptest"))
        (advance-cluster-time cluster 5)
        (is (not-nil? (clojurify-storm-base (.stormBase state storm-id-killgroup nil))))
        (is (not-nil? (clojurify-assignment (.assignmentInfo state storm-id-killgroup nil))))
        (.killTopology (:nimbus cluster) "killgrouptest")
        ;; check that storm is deactivated but alive
        (is (= :killed (-> (clojurify-storm-base (.stormBase state storm-id-killgroup nil)) :status :type)))
        (is (not-nil? (clojurify-assignment (.assignmentInfo state storm-id-killgroup nil))))
        (advance-cluster-time cluster 35)
        ;; kill topology can't read
        (submit-local-topology (:nimbus cluster) "killnoreadtest" {TOPOLOGY-MESSAGE-TIMEOUT-SECS 20} topology)
        (bind storm-id-killnoread (StormCommon/getStormId state "killnoreadtest"))
        (advance-cluster-time cluster 5)
        (is (not-nil? (clojurify-storm-base (.stormBase state storm-id-killnoread nil))))
        (is (not-nil? (clojurify-assignment (.assignmentInfo state storm-id-killnoread nil))))
        (.killTopology (:nimbus cluster) "killnoreadtest")
        ;; check that storm is deactivated but alive
        (is (= :killed (-> (clojurify-storm-base (.stormBase state storm-id-killnoread nil)) :status :type)))
        (is (not-nil? (clojurify-assignment (.assignmentInfo state storm-id-killnoread nil))))
        (advance-cluster-time cluster 35)

        ;; active topology can read
        (submit-local-topology (:nimbus cluster) "2test" {TOPOLOGY-MESSAGE-TIMEOUT-SECS 10, LOGS-USERS ["alice", (System/getProperty "user.name")]} topology)
        (advance-cluster-time cluster 11)
        (bind storm-id2 (StormCommon/getStormId state "2test"))
        (is (not-nil? (clojurify-storm-base (.stormBase state storm-id2 nil))))
        (is (not-nil? (clojurify-assignment (.assignmentInfo state storm-id2 nil))))
        ;; active topology can not read
        (submit-local-topology (:nimbus cluster) "testnoread" {TOPOLOGY-MESSAGE-TIMEOUT-SECS 10, LOGS-USERS ["alice"]} topology)
        (advance-cluster-time cluster 11)
        (bind storm-id3 (StormCommon/getStormId state "testnoread"))
        (is (not-nil? (clojurify-storm-base (.stormBase state storm-id3 nil))))
        (is (not-nil? (clojurify-assignment (.assignmentInfo state storm-id3 nil))))
        ;; active topology can read based on group
        (submit-local-topology (:nimbus cluster) "testreadgroup" {TOPOLOGY-MESSAGE-TIMEOUT-SECS 10, LOGS-GROUPS ["alice-group"]} topology)
        (advance-cluster-time cluster 11)
        (bind storm-id4 (StormCommon/getStormId state "testreadgroup"))
        (is (not-nil? (clojurify-storm-base (.stormBase state storm-id4 nil))))
        (is (not-nil? (clojurify-assignment (.assignmentInfo state storm-id4 nil))))
        ;; at this point have 1 running, 1 killed topo
        (let [hist-topo-ids (vec (sort (.get_topo_ids (.getTopologyHistory (:nimbus cluster) (System/getProperty "user.name")))))]
          (log-message "Checking user " (System/getProperty "user.name") " " hist-topo-ids)
          (is (= 4 (count hist-topo-ids)))
          (is (= storm-id2 (get hist-topo-ids 0)))
          (is (= storm-id-killgroup (get hist-topo-ids 1)))
          (is (= storm-id (get hist-topo-ids 2)))
          (is (= storm-id4 (get hist-topo-ids 3))))
        (let [hist-topo-ids (vec (sort (.get_topo_ids (.getTopologyHistory (:nimbus cluster) "alice"))))]
          (log-message "Checking user alice " hist-topo-ids)
          (is (= 5 (count hist-topo-ids)))
          (is (= storm-id2 (get hist-topo-ids 0)))
          (is (= storm-id-killgroup (get hist-topo-ids 1)))
          (is (= storm-id (get hist-topo-ids 2)))
          (is (= storm-id3 (get hist-topo-ids 3)))
          (is (= storm-id4 (get hist-topo-ids 4))))
        (let [hist-topo-ids (vec (sort (.get_topo_ids (.getTopologyHistory (:nimbus cluster) "admin-user"))))]
          (log-message "Checking user admin-user " hist-topo-ids)
          (is (= 6 (count hist-topo-ids)))
          (is (= storm-id2 (get hist-topo-ids 0)))
          (is (= storm-id-killgroup (get hist-topo-ids 1)))
          (is (= storm-id-killnoread (get hist-topo-ids 2)))
          (is (= storm-id (get hist-topo-ids 3)))
          (is (= storm-id3 (get hist-topo-ids 4)))
          (is (= storm-id4 (get hist-topo-ids 5))))
        (let [hist-topo-ids (vec (sort (.get_topo_ids (.getTopologyHistory (:nimbus cluster) "group-only-user"))))]
          (log-message "Checking user group-only-user " hist-topo-ids)
          (is (= 2 (count hist-topo-ids)))
          (is (= storm-id-killgroup (get hist-topo-ids 0)))
          (is (= storm-id4 (get hist-topo-ids 1))))))))

(deftest test-kill-storm
  (with-simulated-time-local-cluster [cluster :supervisors 2 :ports-per-supervisor 5
    :daemon-conf {SUPERVISOR-ENABLE false
                  NIMBUS-TASK-TIMEOUT-SECS 30
                  NIMBUS-MONITOR-FREQ-SECS 10
                  TOPOLOGY-ACKER-EXECUTORS 0
                  TOPOLOGY-EVENTLOGGER-EXECUTORS 0}]
    (letlocals
      (bind conf (:daemon-conf cluster))
      (bind topology (Thrift/buildTopology
                       {"1" (Thrift/prepareSpoutDetails
                              (TestPlannerSpout. true) (Integer. 14))}
                       {}))
      (bind state (:storm-cluster-state cluster))
      (submit-local-topology (:nimbus cluster) "test" {TOPOLOGY-MESSAGE-TIMEOUT-SECS 20} topology)
      (bind storm-id (StormCommon/getStormId state "test"))
      (advance-cluster-time cluster 15)
      (is (not-nil? (clojurify-storm-base (.stormBase state storm-id nil))))
      (is (not-nil? (clojurify-assignment (.assignmentInfo state storm-id nil))))
      (.killTopology (:nimbus cluster) "test")
      ;; check that storm is deactivated but alive
      (is (= :killed (-> (clojurify-storm-base (.stormBase state storm-id nil)) :status :type)))
      (is (not-nil? (clojurify-assignment (.assignmentInfo state storm-id nil))))
      (advance-cluster-time cluster 18)
      ;; check that storm is deactivated but alive
      (is (= 1 (count (.heartbeatStorms state))))
      (advance-cluster-time cluster 3)
      (is (nil? (clojurify-storm-base (.stormBase state storm-id nil))))
      (is (nil? (clojurify-assignment (.assignmentInfo state storm-id nil))))

      ;; cleanup happens on monitoring thread
      (advance-cluster-time cluster 11)
      (is (empty? (.heartbeatStorms state)))
      ;; TODO: check that code on nimbus was cleaned up locally...

      (is (thrown? NotAliveException (.killTopology (:nimbus cluster) "lalala")))
      (submit-local-topology (:nimbus cluster) "2test" {TOPOLOGY-MESSAGE-TIMEOUT-SECS 10} topology)
      (advance-cluster-time cluster 11)
      (is (thrown? AlreadyAliveException (submit-local-topology (:nimbus cluster) "2test" {} topology)))
      (advance-cluster-time cluster 11)
      (bind storm-id (StormCommon/getStormId state "2test"))
      (is (not-nil? (clojurify-storm-base (.stormBase state storm-id nil))))
      (.killTopology (:nimbus cluster) "2test")
      (is (thrown? AlreadyAliveException (submit-local-topology (:nimbus cluster) "2test" {} topology)))
      (advance-cluster-time cluster 11)
      (is (= 1 (count (.heartbeatStorms state))))

      (advance-cluster-time cluster 6)
      (is (nil? (clojurify-storm-base (.stormBase state storm-id nil))))
      (is (nil? (clojurify-assignment (.assignmentInfo state storm-id nil))))
      (advance-cluster-time cluster 11)
      (is (= 0 (count (.heartbeatStorms state))))

      (submit-local-topology (:nimbus cluster) "test3" {TOPOLOGY-MESSAGE-TIMEOUT-SECS 5} topology)
      (bind storm-id3 (StormCommon/getStormId state "test3"))
      (advance-cluster-time cluster 11)
      (.removeStorm state storm-id3)
      (is (nil? (clojurify-storm-base (.stormBase state storm-id3 nil))))
      (is (nil? (clojurify-assignment (.assignmentInfo state storm-id3 nil))))

      (advance-cluster-time cluster 11)
      (is (= 0 (count (.heartbeatStorms state))))

      ;; this guarantees that monitor thread won't trigger for 10 more seconds
      (advance-time-secs! 11)
      (wait-until-cluster-waiting cluster)

      (submit-local-topology (:nimbus cluster) "test3" {TOPOLOGY-MESSAGE-TIMEOUT-SECS 5} topology)
      (bind storm-id3 (StormCommon/getStormId state "test3"))

      (advance-cluster-time cluster 11)
      (bind executor-id (first (topology-executors cluster storm-id3)))

      (do-executor-heartbeat cluster storm-id3 executor-id)

      (.killTopology (:nimbus cluster) "test3")
      (advance-cluster-time cluster 6)
      (is (= 1 (count (.heartbeatStorms state))))
      (advance-cluster-time cluster 5)
      (is (= 0 (count (.heartbeatStorms state))))

      ;; test kill with opts
      (submit-local-topology (:nimbus cluster) "test4" {TOPOLOGY-MESSAGE-TIMEOUT-SECS 100} topology)
      (advance-cluster-time cluster 11)
      (.killTopologyWithOpts (:nimbus cluster) "test4" (doto (KillOptions.) (.set_wait_secs 10)))
      (bind storm-id4 (StormCommon/getStormId state "test4"))
      (advance-cluster-time cluster 9)
      (is (not-nil? (clojurify-assignment (.assignmentInfo state storm-id4 nil))))
      (advance-cluster-time cluster 2)
      (is (nil? (clojurify-assignment (.assignmentInfo state storm-id4 nil))))
      )))

(deftest test-reassignment
  (with-simulated-time-local-cluster [cluster :supervisors 2 :ports-per-supervisor 5
    :daemon-conf {SUPERVISOR-ENABLE false
                  NIMBUS-TASK-LAUNCH-SECS 60
                  NIMBUS-TASK-TIMEOUT-SECS 20
                  NIMBUS-MONITOR-FREQ-SECS 10
                  NIMBUS-SUPERVISOR-TIMEOUT-SECS 100
                  TOPOLOGY-ACKER-EXECUTORS 0
                  TOPOLOGY-EVENTLOGGER-EXECUTORS 0}]
    (letlocals
      (bind conf (:daemon-conf cluster))
      (bind topology (Thrift/buildTopology
                       {"1" (Thrift/prepareSpoutDetails
                              (TestPlannerSpout. true) (Integer. 2))}
                       {}))
      (bind state (:storm-cluster-state cluster))
      (submit-local-topology (:nimbus cluster) "test" {TOPOLOGY-WORKERS 2} topology)
      (advance-cluster-time cluster 11)
      (check-consistency cluster "test")
      (bind storm-id (StormCommon/getStormId state "test"))
      (bind [executor-id1 executor-id2]  (topology-executors cluster storm-id))
      (bind ass1 (executor-assignment cluster storm-id executor-id1))
      (bind ass2 (executor-assignment cluster storm-id executor-id2))
      (bind _ (log-message "ass1, t0: " (pr-str ass1)))
      (bind _ (log-message "ass2, t0: " (pr-str ass2)))

      (advance-cluster-time cluster 30)
      (bind _ (log-message "ass1, t30, pre beat: " (pr-str ass1)))
      (bind _ (log-message "ass2, t30, pre beat: " (pr-str ass2)))
      (do-executor-heartbeat cluster storm-id executor-id1)
      (do-executor-heartbeat cluster storm-id executor-id2)
      (bind _ (log-message "ass1, t30, post beat: " (pr-str ass1)))
      (bind _ (log-message "ass2, t30, post beat: " (pr-str ass2)))

      (advance-cluster-time cluster 13)
      (bind _ (log-message "ass1, t43, pre beat: " (pr-str ass1)))
      (bind _ (log-message "ass2, t43, pre beat: " (pr-str ass2)))
      (is (= ass1 (executor-assignment cluster storm-id executor-id1)))
      (is (= ass2 (executor-assignment cluster storm-id executor-id2)))
      (do-executor-heartbeat cluster storm-id executor-id1)
      (bind _ (log-message "ass1, t43, post beat: " (pr-str ass1)))
      (bind _ (log-message "ass2, t43, post beat: " (pr-str ass2)))

      (advance-cluster-time cluster 11)
      (bind _ (log-message "ass1, t54, pre beat: " (pr-str ass1)))
      (bind _ (log-message "ass2, t54, pre beat: " (pr-str ass2)))
      (do-executor-heartbeat cluster storm-id executor-id1)
      (bind _ (log-message "ass1, t54, post beat: " (pr-str ass1)))
      (bind _ (log-message "ass2, t54, post beat: " (pr-str ass2)))
      (is (= ass1 (executor-assignment cluster storm-id executor-id1)))
      (check-consistency cluster "test")

      ; have to wait an extra 10 seconds because nimbus may not
      ; resynchronize its heartbeat time till monitor-time secs after
      (advance-cluster-time cluster 11)
      (bind _ (log-message "ass1, t65, pre beat: " (pr-str ass1)))
      (bind _ (log-message "ass2, t65, pre beat: " (pr-str ass2)))
      (do-executor-heartbeat cluster storm-id executor-id1)
      (bind _ (log-message "ass1, t65, post beat: " (pr-str ass1)))
      (bind _ (log-message "ass2, t65, post beat: " (pr-str ass2)))
      (is (= ass1 (executor-assignment cluster storm-id executor-id1)))
      (check-consistency cluster "test")

      (advance-cluster-time cluster 11)
      (bind _ (log-message "ass1, t76, pre beat: " (pr-str ass1)))
      (bind _ (log-message "ass2, t76, pre beat: " (pr-str ass2)))
      (is (= ass1 (executor-assignment cluster storm-id executor-id1)))
      (is (not= ass2 (executor-assignment cluster storm-id executor-id2)))
      (bind ass2 (executor-assignment cluster storm-id executor-id2))
      (bind _ (log-message "ass1, t76, post beat: " (pr-str ass1)))
      (bind _ (log-message "ass2, t76, post beat: " (pr-str ass2)))
      (check-consistency cluster "test")

      (advance-cluster-time cluster 31)
      (is (not= ass1 (executor-assignment cluster storm-id executor-id1)))
      (is (= ass2 (executor-assignment cluster storm-id executor-id2)))  ; tests launch timeout
      (check-consistency cluster "test")


      (bind ass1 (executor-assignment cluster storm-id executor-id1))
      (bind active-supervisor (first ass2))
      (kill-supervisor cluster active-supervisor)

      (doseq [i (range 12)]
        (do-executor-heartbeat cluster storm-id executor-id1)
        (do-executor-heartbeat cluster storm-id executor-id2)
        (advance-cluster-time cluster 10)
        )
      ;; tests that it doesn't reassign executors if they're heartbeating even if supervisor times out
      (is (= ass1 (executor-assignment cluster storm-id executor-id1)))
      (is (= ass2 (executor-assignment cluster storm-id executor-id2)))
      (check-consistency cluster "test")

      (advance-cluster-time cluster 30)

      (bind ass1 (executor-assignment cluster storm-id executor-id1))
      (bind ass2 (executor-assignment cluster storm-id executor-id2))
      (is (not-nil? ass1))
      (is (not-nil? ass2))
      (is (not= active-supervisor (first (executor-assignment cluster storm-id executor-id2))))
      (is (not= active-supervisor (first (executor-assignment cluster storm-id executor-id1))))
      (check-consistency cluster "test")

      (doseq [supervisor-id (.supervisors state nil)]
        (kill-supervisor cluster supervisor-id))

      (advance-cluster-time cluster 90)
      (bind ass1 (executor-assignment cluster storm-id executor-id1))
      (bind ass2 (executor-assignment cluster storm-id executor-id2))
      (is (nil? ass1))
      (is (nil? ass2))
      (check-consistency cluster "test" :assigned? false)

      (add-supervisor cluster)
      (advance-cluster-time cluster 11)
      (check-consistency cluster "test")
      )))


(deftest test-reassignment-to-constrained-cluster
  (with-simulated-time-local-cluster [cluster :supervisors 0
    :daemon-conf {SUPERVISOR-ENABLE false
                  NIMBUS-TASK-LAUNCH-SECS 60
                  NIMBUS-TASK-TIMEOUT-SECS 20
                  NIMBUS-MONITOR-FREQ-SECS 10
                  NIMBUS-SUPERVISOR-TIMEOUT-SECS 100
                  TOPOLOGY-ACKER-EXECUTORS 0
                  TOPOLOGY-EVENTLOGGER-EXECUTORS 0}]
    (letlocals
      (add-supervisor cluster :ports 1 :id "a")
      (add-supervisor cluster :ports 1 :id "b")
      (bind conf (:daemon-conf cluster))
      (bind topology (Thrift/buildTopology
                       {"1" (Thrift/prepareSpoutDetails
                              (TestPlannerSpout. true) (Integer. 2))}
                       {}))
      (bind state (:storm-cluster-state cluster))
      (submit-local-topology (:nimbus cluster) "test" {TOPOLOGY-WORKERS 2} topology)
      (advance-cluster-time cluster 11)
      (check-consistency cluster "test")
      (bind storm-id (StormCommon/getStormId state "test"))
      (bind [executor-id1 executor-id2]  (topology-executors cluster storm-id))
      (bind ass1 (executor-assignment cluster storm-id executor-id1))
      (bind ass2 (executor-assignment cluster storm-id executor-id2))

      (advance-cluster-time cluster 30)
      (do-executor-heartbeat cluster storm-id executor-id1)
      (do-executor-heartbeat cluster storm-id executor-id2)

      (advance-cluster-time cluster 13)
      (is (= ass1 (executor-assignment cluster storm-id executor-id1)))
      (is (= ass2 (executor-assignment cluster storm-id executor-id2)))
      (kill-supervisor cluster "b")
      (do-executor-heartbeat cluster storm-id executor-id1)

      (advance-cluster-time cluster 11)
      (do-executor-heartbeat cluster storm-id executor-id1)

      (advance-cluster-time cluster 11)
      (do-executor-heartbeat cluster storm-id executor-id1)

      (advance-cluster-time cluster 11)
      (do-executor-heartbeat cluster storm-id executor-id1)

      (advance-cluster-time cluster 11)
      (do-executor-heartbeat cluster storm-id executor-id1)

      (check-consistency cluster "test")
      (is (= 1 (storm-num-workers state "test")))
      )))

(defn check-executor-distribution [slot-executors distribution]
  (check-distribution (vals slot-executors) distribution))

(defn check-num-nodes [slot-executors num-nodes]
  (let [nodes (->> slot-executors keys (map first) set)]
    (is (= num-nodes (count nodes)))
    ))

(deftest test-reassign-squeezed-topology
  (with-simulated-time-local-cluster [cluster :supervisors 1 :ports-per-supervisor 1
    :daemon-conf {SUPERVISOR-ENABLE false
                  NIMBUS-TASK-LAUNCH-SECS 60
                  NIMBUS-TASK-TIMEOUT-SECS 20
                  NIMBUS-MONITOR-FREQ-SECS 10
                  TOPOLOGY-ACKER-EXECUTORS 0
                  TOPOLOGY-EVENTLOGGER-EXECUTORS 0}]
    (letlocals
      (bind topology (Thrift/buildTopology
                        {"1" (Thrift/prepareSpoutDetails
                               (TestPlannerSpout. true) (Integer. 9))}
                        {}))
      (bind state (:storm-cluster-state cluster))
      (submit-local-topology (:nimbus cluster) "test" {TOPOLOGY-WORKERS 4} topology)  ; distribution should be 2, 2, 2, 3 ideally
      (advance-cluster-time cluster 11)
      (bind storm-id (StormCommon/getStormId state "test"))
      (bind slot-executors (slot-assignments cluster storm-id))
      (check-executor-distribution slot-executors [9])
      (check-consistency cluster "test")

      (add-supervisor cluster :ports 2)
      (advance-cluster-time cluster 11)
      (bind slot-executors (slot-assignments cluster storm-id))
      (bind executor->start (executor-start-times cluster storm-id))
      (check-executor-distribution slot-executors [3 3 3])
      (check-consistency cluster "test")

      (add-supervisor cluster :ports 8)
      ;; this actually works for any time > 0, since zookeeper fires an event causing immediate reassignment
      ;; doesn't work for time = 0 because it's not waiting for cluster yet, so test might happen before reassignment finishes
      (advance-cluster-time cluster 11)
      (bind slot-executors2 (slot-assignments cluster storm-id))
      (bind executor->start2 (executor-start-times cluster storm-id))
      (check-executor-distribution slot-executors2 [2 2 2 3])
      (check-consistency cluster "test")

      (bind common (first (Utils/findOne (proxy [IPredicate] []
                                           (test [[k v]] (= 3 (count v)))) slot-executors2)))
      (is (not-nil? common))
      (is (= (slot-executors2 common) (slot-executors common)))

      ;; check that start times are changed for everything but the common one
      (bind same-executors (slot-executors2 common))
      (bind changed-executors (apply concat (vals (dissoc slot-executors2 common))))
      (doseq [t same-executors]
        (is (= (executor->start t) (executor->start2 t))))
      (doseq [t changed-executors]
        (is (not= (executor->start t) (executor->start2 t))))
      )))

(deftest test-rebalance
  (with-simulated-time-local-cluster [cluster :supervisors 1 :ports-per-supervisor 3
    :daemon-conf {SUPERVISOR-ENABLE false
                  NIMBUS-MONITOR-FREQ-SECS 10
                  TOPOLOGY-MESSAGE-TIMEOUT-SECS 30
                  TOPOLOGY-ACKER-EXECUTORS 0
                  TOPOLOGY-EVENTLOGGER-EXECUTORS 0}]
    (letlocals
      (bind topology (Thrift/buildTopology
                        {"1" (Thrift/prepareSpoutDetails
                               (TestPlannerSpout. true) (Integer. 3))}
                        {}))
      (bind state (:storm-cluster-state cluster))
      (submit-local-topology (:nimbus cluster)
                             "test"
                             {TOPOLOGY-WORKERS 3
                              TOPOLOGY-MESSAGE-TIMEOUT-SECS 60} topology)
      (advance-cluster-time cluster 11)
      (bind storm-id (StormCommon/getStormId state "test"))
      (add-supervisor cluster :ports 3)
      (add-supervisor cluster :ports 3)

      (advance-cluster-time cluster 11)

      (bind slot-executors (slot-assignments cluster storm-id))
      ;; check that all workers are on one machine
      (check-executor-distribution slot-executors [1 1 1])
      (check-num-nodes slot-executors 1)
      (.rebalance (:nimbus cluster) "test" (RebalanceOptions.))

      (advance-cluster-time cluster 30)
      (check-executor-distribution slot-executors [1 1 1])
      (check-num-nodes slot-executors 1)


      (advance-cluster-time cluster 30)
      (bind slot-executors (slot-assignments cluster storm-id))
      (check-executor-distribution slot-executors [1 1 1])
      (check-num-nodes slot-executors 3)

      (is (thrown? InvalidTopologyException
                   (.rebalance (:nimbus cluster) "test"
                     (doto (RebalanceOptions.)
                       (.set_num_executors {"1" 0})
                       ))))
      )))

;TODO: when translating this function, you should replace the map-val with a proper for loop HERE
(deftest test-rebalance-change-parallelism
  (with-simulated-time-local-cluster [cluster :supervisors 4 :ports-per-supervisor 3
    :daemon-conf {SUPERVISOR-ENABLE false
                  NIMBUS-MONITOR-FREQ-SECS 10
                  TOPOLOGY-ACKER-EXECUTORS 0
                  TOPOLOGY-EVENTLOGGER-EXECUTORS 0}]
    (letlocals
      (bind topology (Thrift/buildTopology
                        {"1" (Thrift/prepareSpoutDetails
                               (TestPlannerSpout. true) (Integer. 6)
                                {TOPOLOGY-TASKS 12})}
                        {}))
      (bind state (:storm-cluster-state cluster))
      (submit-local-topology (:nimbus cluster)
                             "test"
                             {TOPOLOGY-WORKERS 3
                              TOPOLOGY-MESSAGE-TIMEOUT-SECS 30} topology)
      (advance-cluster-time cluster 11)
      (bind storm-id (StormCommon/getStormId state "test"))
      (bind checker (fn [distribution]
                      (check-executor-distribution
                        (slot-assignments cluster storm-id)
                        distribution)))
      (checker [2 2 2])

      (.rebalance (:nimbus cluster) "test"
                  (doto (RebalanceOptions.)
                    (.set_num_workers 6)
                    ))
      (advance-cluster-time cluster 29)
      (checker [2 2 2])
      (advance-cluster-time cluster 3)
      (checker [1 1 1 1 1 1])

      (.rebalance (:nimbus cluster) "test"
                  (doto (RebalanceOptions.)
                    (.set_num_executors {"1" 1})
                    ))
      (advance-cluster-time cluster 29)
      (checker [1 1 1 1 1 1])
      (advance-cluster-time cluster 3)
      (checker [1])

      (.rebalance (:nimbus cluster) "test"
                  (doto (RebalanceOptions.)
                    (.set_num_executors {"1" 8})
                    (.set_num_workers 4)
                    ))
      (advance-cluster-time cluster 32)
      (checker [2 2 2 2])
      (check-consistency cluster "test")

      (bind executor-info (->> (storm-component->executor-info cluster "test")
                               (map-val #(map executor->tasks %))))
      (check-distribution (executor-info "1") [2 2 2 2 1 1 1 1])

      )))


(defn check-for-collisions [state]
 (log-message "Checking for collision")
 (let [assignments (.assignments state nil)]
   (log-message "Assignemts: " assignments)
   (let [id->node->ports (into {} (for [id assignments
                                                :let [executor->node+port (:executor->node+port (clojurify-assignment (.assignmentInfo state id nil)))
                                                      node+ports (set (.values executor->node+port))
                                                      node->ports (apply merge-with (fn [a b] (distinct (concat a b))) (for [[node port] node+ports] {node [port]}))]]
                                                {id node->ports}))
         _ (log-message "id->node->ports: " id->node->ports)
         all-nodes (apply merge-with (fn [a b] 
                                        (let [ret (concat a b)]
                                              (log-message "Can we combine " (pr-str a) " and " (pr-str b) " without collisions? " (apply distinct? ret) " => " (pr-str ret)) 
                                              (is (apply distinct? ret))
                                              (distinct ret)))
                          (.values id->node->ports))]
)))

(deftest test-rebalance-constrained-cluster
  (with-simulated-time-local-cluster [cluster :supervisors 1 :ports-per-supervisor 4
    :daemon-conf {SUPERVISOR-ENABLE false
                  NIMBUS-MONITOR-FREQ-SECS 10
                  TOPOLOGY-MESSAGE-TIMEOUT-SECS 30
                  TOPOLOGY-ACKER-EXECUTORS 0
                  TOPOLOGY-EVENTLOGGER-EXECUTORS 0}]
    (letlocals
      (bind topology (Thrift/buildTopology
                        {"1" (Thrift/prepareSpoutDetails
                               (TestPlannerSpout. true) (Integer. 3))}
                        {}))
      (bind topology2 (Thrift/buildTopology
                        {"1" (Thrift/prepareSpoutDetails
                               (TestPlannerSpout. true) (Integer. 3))}
                        {}))
      (bind topology3 (Thrift/buildTopology
                        {"1" (Thrift/prepareSpoutDetails
                               (TestPlannerSpout. true) (Integer. 3))}
                        {}))
      (bind state (:storm-cluster-state cluster))
      (submit-local-topology (:nimbus cluster)
                             "test"
                             {TOPOLOGY-WORKERS 3
                              TOPOLOGY-MESSAGE-TIMEOUT-SECS 90} topology)
      (submit-local-topology (:nimbus cluster)
                             "test2"
                             {TOPOLOGY-WORKERS 3
                              TOPOLOGY-MESSAGE-TIMEOUT-SECS 90} topology2)
      (submit-local-topology (:nimbus cluster)
                             "test3"
                             {TOPOLOGY-WORKERS 3
                              TOPOLOGY-MESSAGE-TIMEOUT-SECS 90} topology3)

      (advance-cluster-time cluster 11)

      (check-for-collisions state)
      (.rebalance (:nimbus cluster) "test" (doto (RebalanceOptions.)
                    (.set_num_workers 4)
                    (.set_wait_secs 0)
                    ))

      (advance-cluster-time cluster 11)
      (check-for-collisions state)

      (advance-cluster-time cluster 30)
      (check-for-collisions state)
      )))


(deftest test-submit-invalid
  (with-simulated-time-local-cluster [cluster
    :daemon-conf {SUPERVISOR-ENABLE false
                  TOPOLOGY-ACKER-EXECUTORS 0
                  TOPOLOGY-EVENTLOGGER-EXECUTORS 0
                  NIMBUS-EXECUTORS-PER-TOPOLOGY 8
                  NIMBUS-SLOTS-PER-TOPOLOGY 8}]
    (letlocals
      (bind topology (Thrift/buildTopology
                        {"1" (Thrift/prepareSpoutDetails
                               (TestPlannerSpout. true) (Integer. 1)
                               {TOPOLOGY-TASKS 1})}
                        {}))
      (is (thrown? InvalidTopologyException
        (submit-local-topology (:nimbus cluster)
                               "test/aaa"
                               {}
                               topology)))
      (bind topology (Thrift/buildTopology
                      {"1" (Thrift/prepareSpoutDetails
                             (TestPlannerSpout. true) (Integer. 16)
                             {TOPOLOGY-TASKS 16})}
                      {}))
      (bind state (:storm-cluster-state cluster))
      (is (thrown? InvalidTopologyException
                   (submit-local-topology (:nimbus cluster)
                                          "test"
                                          {TOPOLOGY-WORKERS 3}
                                          topology)))
      (bind topology (Thrift/buildTopology
                      {"1" (Thrift/prepareSpoutDetails
                             (TestPlannerSpout. true) (Integer. 5)
                             {TOPOLOGY-TASKS 5})}
                      {}))
      (is (thrown? InvalidTopologyException
                   (submit-local-topology (:nimbus cluster)
                                          "test"
                                          {TOPOLOGY-WORKERS 16}
                                          topology)))
      (is (nil? (submit-local-topology (:nimbus cluster)
                                       "test"
                                       {TOPOLOGY-WORKERS 8}
                                       topology))))))

(defnk mock-leader-elector [:is-leader true :leader-name "test-host" :leader-port 9999]
  (let [leader-address (NimbusInfo. leader-name leader-port true)]
    (reify ILeaderElector
      (prepare [this conf] true)
      (isLeader [this] is-leader)
      (addToLeaderLockQueue [this] true)
      (getLeader [this] leader-address)
      (getAllNimbuses [this] `(leader-address))
      (close [this] true))))

(deftest test-cleans-corrupt
  (with-inprocess-zookeeper zk-port
    (with-local-tmp [nimbus-dir]
      (with-open [_ (MockedZookeeper. (proxy [Zookeeper] []
                      (zkLeaderElectorImpl [conf] (mock-leader-elector))))]
        (letlocals
         (bind conf (merge (clojurify-structure (ConfigUtils/readStormConfig))
                           {STORM-ZOOKEEPER-SERVERS ["localhost"]
                            STORM-CLUSTER-MODE "local"
                            STORM-ZOOKEEPER-PORT zk-port
                            STORM-LOCAL-DIR nimbus-dir}))
         (bind cluster-state (ClusterUtils/mkStormClusterState conf nil (ClusterStateContext.)))
         (bind nimbus (nimbus/service-handler conf (nimbus/standalone-nimbus)))
         (bind topology (Thrift/buildTopology
                         {"1" (Thrift/prepareSpoutDetails
                                (TestPlannerSpout. true) (Integer. 3))}
                         {}))
         (submit-local-topology nimbus "t1" {} topology)
         (submit-local-topology nimbus "t2" {} topology)
         (bind storm-id1 (StormCommon/getStormId cluster-state "t1"))
         (bind storm-id2 (StormCommon/getStormId cluster-state "t2"))
         (.shutdown nimbus)
         (let [blob-store (Utils/getNimbusBlobStore conf nil)]
           (nimbus/blob-rm-topology-keys storm-id1 blob-store cluster-state)
           (.shutdown blob-store))
         (bind nimbus (nimbus/service-handler conf (nimbus/standalone-nimbus)))
         (is ( = #{storm-id2} (set (.activeStorms cluster-state))))
         (.shutdown nimbus)
         (.disconnect cluster-state)
         )))))

;(deftest test-no-overlapping-slots
;  ;; test that same node+port never appears across 2 assignments
;  )

;(deftest test-stateless
;  ;; test that nimbus can die and restart without any problems
;  )

(deftest test-clean-inbox
  "Tests that the inbox correctly cleans jar files."
  (with-simulated-time
    (with-local-tmp [dir-location]
      (let [dir (File. dir-location)
            mk-file (fn [name seconds-ago]
                      (let [f (File. (str dir-location "/" name))
                            t (- (Time/currentTimeMillis) (* seconds-ago 1000))]
                        (FileUtils/touch f)
                        (.setLastModified f t)))
            assert-files-in-dir (fn [compare-file-names]
                                  (let [file-names (map #(.getName %) (file-seq dir))]
                                    (is (= (sort compare-file-names)
                                          (sort (filter #(.endsWith % ".jar") file-names))
                                          ))))]
        ;; Make three files a.jar, b.jar, c.jar.
        ;; a and b are older than c and should be deleted first.
        (advance-time-secs! 100)
        (doseq [fs [["a.jar" 20] ["b.jar" 20] ["c.jar" 0]]]
          (apply mk-file fs))
        (assert-files-in-dir ["a.jar" "b.jar" "c.jar"])
        (nimbus/clean-inbox dir-location 10)
        (assert-files-in-dir ["c.jar"])
        ;; Cleanit again, c.jar should stay
        (advance-time-secs! 5)
        (nimbus/clean-inbox dir-location 10)
        (assert-files-in-dir ["c.jar"])
        ;; Advance time, clean again, c.jar should be deleted.
        (advance-time-secs! 5)
        (nimbus/clean-inbox dir-location 10)
        (assert-files-in-dir [])
        ))))

(deftest test-leadership
  "Tests that leader actions can only be performed by master and non leader fails to perform the same actions."
  (with-inprocess-zookeeper zk-port
    (with-local-tmp [nimbus-dir]
      (with-open [_ (MockedZookeeper. (proxy [Zookeeper] []
                      (zkLeaderElectorImpl [conf] (mock-leader-elector))))]
        (letlocals
          (bind conf (merge (clojurify-structure (ConfigUtils/readStormConfig))
                       {STORM-ZOOKEEPER-SERVERS ["localhost"]
                        STORM-CLUSTER-MODE "local"
                        STORM-ZOOKEEPER-PORT zk-port
                        STORM-LOCAL-DIR nimbus-dir}))
          (bind cluster-state (ClusterUtils/mkStormClusterState conf nil (ClusterStateContext.)))
          (bind nimbus (nimbus/service-handler conf (nimbus/standalone-nimbus)))
          (bind topology (Thrift/buildTopology
                           {"1" (Thrift/prepareSpoutDetails
                                  (TestPlannerSpout. true) (Integer. 3))}
                           {}))

          (with-open [_ (MockedZookeeper. (proxy [Zookeeper] []
                          (zkLeaderElectorImpl [conf] (mock-leader-elector :is-leader false))))]

            (letlocals
              (bind non-leader-cluster-state (ClusterUtils/mkStormClusterState conf nil (ClusterStateContext.)))
              (bind non-leader-nimbus (nimbus/service-handler conf (nimbus/standalone-nimbus)))

              ;first we verify that the master nimbus can perform all actions, even with another nimbus present.
              (submit-local-topology nimbus "t1" {} topology)
              ;; Instead of sleeping until topology is scheduled, rebalance topology so mk-assignments is called.
              (.rebalance nimbus "t1" (doto (RebalanceOptions.) (.set_wait_secs 0)))
              (Thread/sleep 1000)
              (.deactivate nimbus "t1")
              (.activate nimbus "t1")
              (.rebalance nimbus "t1" (RebalanceOptions.))
              (.killTopology nimbus "t1")

              ;now we verify that non master nimbus can not perform any of the actions.
              (is (thrown? RuntimeException
                    (submit-local-topology non-leader-nimbus
                      "failing"
                      {}
                      topology)))

              (is (thrown? RuntimeException
                    (.killTopology non-leader-nimbus
                      "t1")))

              (is (thrown? RuntimeException
                    (.activate non-leader-nimbus "t1")))

              (is (thrown? RuntimeException
                    (.deactivate non-leader-nimbus "t1")))

              (is (thrown? RuntimeException
                    (.rebalance non-leader-nimbus "t1" (RebalanceOptions.))))
              (.shutdown non-leader-nimbus)
              (.disconnect non-leader-cluster-state)
              ))
          (.shutdown nimbus)
          (.disconnect cluster-state))))))

(deftest test-nimbus-iface-submitTopologyWithOpts-checks-authorization
  (with-local-cluster [cluster
                       :daemon-conf {NIMBUS-AUTHORIZER
                          "org.apache.storm.security.auth.authorizer.DenyAuthorizer"}]
    (let [
          nimbus (:nimbus cluster)
          topology (Thrift/buildTopology {} {})
         ]
      (is (thrown? AuthorizationException
          (submit-local-topology-with-opts nimbus "mystorm" {} topology
            (SubmitOptions. TopologyInitialStatus/INACTIVE))
        ))
    )
  )
)

(deftest test-nimbus-iface-methods-check-authorization
  (with-local-cluster [cluster
                       :daemon-conf {NIMBUS-AUTHORIZER
                          "org.apache.storm.security.auth.authorizer.DenyAuthorizer"}]
    (let [
          nimbus (:nimbus cluster)
          topology (Thrift/buildTopology {} {})
         ]
      ; Fake good authorization as part of setup.
      (mocking [nimbus/check-authorization!]
          (submit-local-topology-with-opts nimbus "test" {} topology
              (SubmitOptions. TopologyInitialStatus/INACTIVE))
      )
      (stubbing [nimbus/storm-active? true]
        (is (thrown? AuthorizationException
          (.rebalance nimbus "test" (RebalanceOptions.))
          ))
      )
      (is (thrown? AuthorizationException
        (.activate nimbus "test")
        ))
      (is (thrown? AuthorizationException
        (.deactivate nimbus "test")
        ))
    )
  )
)

(deftest test-nimbus-check-authorization-params
  (with-local-cluster [cluster
                       :daemon-conf {NIMBUS-AUTHORIZER "org.apache.storm.security.auth.authorizer.NoopAuthorizer"}]
    (let [nimbus (:nimbus cluster)
          topology-name "test-nimbus-check-autho-params"
          topology (Thrift/buildTopology {} {})]

      (submit-local-topology-with-opts nimbus topology-name {} topology
          (SubmitOptions. TopologyInitialStatus/INACTIVE))

      (let [expected-name topology-name
            expected-conf {TOPOLOGY-NAME expected-name
                           "foo" "bar"}]

        (testing "getTopologyConf calls check-authorization! with the correct parameters."
          (let [expected-operation "getTopologyConf"
                expected-conf-json (JSONValue/toJSONString expected-conf)]
            (stubbing [nimbus/check-authorization! nil
                       nimbus/try-read-storm-conf expected-conf]
              (try
                (is (= expected-conf
                       (->> (.getTopologyConf nimbus "fake-id")
                            JSONValue/parse 
                            clojurify-structure)))
                (catch NotAliveException e)
                (finally
                  (verify-first-call-args-for-indices
                    nimbus/check-authorization!
                      [1 2 3] expected-name expected-conf expected-operation))))))

        (testing "getTopology calls check-authorization! with the correct parameters."
          (let [expected-operation "getTopology"
                common-spy (->>
                             (proxy [StormCommon] []
                                    (systemTopologyImpl [conf topology] nil))
                           Mockito/spy)]
            (with-open [- (CommonInstaller. common-spy)]
              (stubbing [nimbus/check-authorization! nil
                       nimbus/try-read-storm-conf expected-conf
                       nimbus/try-read-storm-topology nil]
                (try
                  (.getTopology nimbus "fake-id")
                  (catch NotAliveException e)
                  (finally
                    (verify-first-call-args-for-indices
                      nimbus/check-authorization!
                        [1 2 3] expected-name expected-conf expected-operation)
                    (. (Mockito/verify common-spy)
                      (systemTopologyImpl (Matchers/eq expected-conf)
                                          (Matchers/any)))))))))

        (testing "getUserTopology calls check-authorization with the correct parameters."
          (let [expected-operation "getUserTopology"]
            (stubbing [nimbus/check-authorization! nil
                       nimbus/try-read-storm-conf expected-conf
                       nimbus/try-read-storm-topology nil]
              (try
                (.getUserTopology nimbus "fake-id")
                (catch NotAliveException e)
                (finally
                  (verify-first-call-args-for-indices
                    nimbus/check-authorization!
                      [1 2 3] expected-name expected-conf expected-operation)
                  (verify-first-call-args-for-indices
                    nimbus/try-read-storm-topology [0] "fake-id"))))))))))

(deftest test-nimbus-iface-getTopology-methods-throw-correctly
  (with-local-cluster [cluster]
    (let [
          nimbus (:nimbus cluster)
          id "bogus ID"
         ]
      (is (thrown? NotAliveException (.getTopology nimbus id)))
      (try
        (.getTopology nimbus id)
        (catch NotAliveException e
           (is (= id (.get_msg e)))
        )
      )

      (is (thrown? NotAliveException (.getTopologyConf nimbus id)))
      (try (.getTopologyConf nimbus id)
        (catch NotAliveException e
           (is (= id (.get_msg e)))
        )
      )

      (is (thrown? NotAliveException (.getTopologyInfo nimbus id)))
      (try (.getTopologyInfo nimbus id)
        (catch NotAliveException e
           (is (= id (.get_msg e)))
        )
      )

      (is (thrown? NotAliveException (.getUserTopology nimbus id)))
      (try (.getUserTopology nimbus id)
        (catch NotAliveException e
           (is (= id (.get_msg e)))
        )
      )
    )
  )
)

(deftest test-nimbus-iface-getClusterInfo-filters-topos-without-bases
  (with-local-cluster [cluster]
    (let [
          nimbus (:nimbus cluster)
          bogus-secs 42
          bogus-type "bogusType"
          bogus-bases {
                 "1" nil
                 "2" {:launch-time-secs bogus-secs
                        :storm-name "id2-name"
                        :status {:type bogus-type}}
                 "3" nil
                 "4" {:launch-time-secs bogus-secs
                        :storm-name "id4-name"
                        :status {:type bogus-type}}
                }
        ]
      (stubbing [nimbus/nimbus-topology-bases bogus-bases
                 nimbus/get-blob-replication-count 1]
        (let [topos (.get_topologies (.getClusterInfo nimbus))]
          ; The number of topologies in the summary is correct.
          (is (= (count
            (filter (fn [b] (second b)) bogus-bases)) (count topos)))
          ; Each topology present has a valid name.
          (is (empty?
            (filter (fn [t] (or (nil? t) (nil? (.get_name t)))) topos)))
          ; The topologies are those with valid bases.
          (is (empty?
            (filter (fn [t]
              (or
                (nil? t)
                (not (number? (read-string (.get_id t))))
                (odd? (read-string (.get_id t)))
              )) topos)))
        )
      )
    )
  )
)

(deftest test-defserverfn-numbus-iface-instance
  (test-nimbus-iface-submitTopologyWithOpts-checks-authorization)
  (test-nimbus-iface-methods-check-authorization)
  (test-nimbus-iface-getTopology-methods-throw-correctly)
  (test-nimbus-iface-getClusterInfo-filters-topos-without-bases)
)

(deftest test-nimbus-data-acls
  (testing "nimbus-data uses correct ACLs"
    (let [scheme "digest"
          digest "storm:thisisapoorpassword"
          auth-conf (merge (clojurify-structure (ConfigUtils/readStormConfig))
                    {STORM-ZOOKEEPER-AUTH-SCHEME scheme
                     STORM-ZOOKEEPER-AUTH-PAYLOAD digest
                     STORM-PRINCIPAL-TO-LOCAL-PLUGIN "org.apache.storm.security.auth.DefaultPrincipalToLocal"
                     NIMBUS-THRIFT-PORT 6666})
          expected-acls nimbus/NIMBUS-ZK-ACLS
          fake-inimbus (reify INimbus (getForcedScheduler [this] nil))
          fake-cu (proxy [ConfigUtils] []
                    (nimbusTopoHistoryStateImpl [conf] nil))
          fake-utils (proxy [Utils] []
                       (newInstanceImpl [_])
                       (makeUptimeComputer [] (proxy [Utils$UptimeComputer] []
                                                (upTime [] 0))))
          cluster-utils (Mockito/mock ClusterUtils)
	  fake-common (proxy [StormCommon] []
                             (mkAuthorizationHandler [_] nil))]
      (with-open [_ (ConfigUtilsInstaller. fake-cu)
                  _ (UtilsInstaller. fake-utils)
                  - (CommonInstaller. fake-common)
                  zk-le (MockedZookeeper. (proxy [Zookeeper] []
                          (zkLeaderElectorImpl [conf] nil)))
                  mocked-cluster (MockedCluster. cluster-utils)]
        (stubbing [nimbus/file-cache-map nil
                 nimbus/mk-blob-cache-map nil
                 nimbus/mk-bloblist-cache-map nil
                 nimbus/mk-scheduler nil]
          (nimbus/nimbus-data auth-conf fake-inimbus)
          (.mkStormClusterStateImpl (Mockito/verify cluster-utils (Mockito/times 1)) (Mockito/any) (Mockito/eq expected-acls) (Mockito/any))
          )))))

(deftest test-file-bogus-download
  (with-local-cluster [cluster :daemon-conf {SUPERVISOR-ENABLE false TOPOLOGY-ACKER-EXECUTORS 0 TOPOLOGY-EVENTLOGGER-EXECUTORS 0}]
    (let [nimbus (:nimbus cluster)]
      (is (thrown-cause? AuthorizationException (.beginFileDownload nimbus nil)))
      (is (thrown-cause? AuthorizationException (.beginFileDownload nimbus "")))
      (is (thrown-cause? AuthorizationException (.beginFileDownload nimbus "/bogus-path/foo")))
      )))

(deftest test-validate-topo-config-on-submit
  (with-local-cluster [cluster]
    (let [nimbus (:nimbus cluster)
          topology (Thrift/buildTopology {} {})
          bad-config {"topology.isolate.machines" "2"}]
      ; Fake good authorization as part of setup.
      (mocking [nimbus/check-authorization!]
        (is (thrown-cause? InvalidTopologyException
          (submit-local-topology-with-opts nimbus "test" bad-config topology
                                           (SubmitOptions.))))))))

(deftest test-stateless-with-scheduled-topology-to-be-killed
  ; tests regression of STORM-856
  (with-inprocess-zookeeper zk-port
    (with-local-tmp [nimbus-dir]
      (letlocals
        (bind conf (merge (clojurify-structure (ConfigUtils/readStormConfig))
                     {STORM-ZOOKEEPER-SERVERS ["localhost"]
                      STORM-CLUSTER-MODE "local"
                      STORM-ZOOKEEPER-PORT zk-port
                      STORM-LOCAL-DIR nimbus-dir}))
        (bind cluster-state (ClusterUtils/mkStormClusterState conf nil (ClusterStateContext.)))
        (bind nimbus (nimbus/service-handler conf (nimbus/standalone-nimbus)))
        (Time/sleepSecs 1)
        (bind topology (Thrift/buildTopology
                         {"1" (Thrift/prepareSpoutDetails
                                (TestPlannerSpout. true) (Integer. 3))}
                         {}))
        (submit-local-topology nimbus "t1" {TOPOLOGY-MESSAGE-TIMEOUT-SECS 30} topology)
        ; make transition for topology t1 to be killed -> nimbus applies this event to cluster state
        (.killTopology nimbus "t1")
        ; shutdown nimbus immediately to achieve nimbus doesn't handle event right now
        (.shutdown nimbus)

        ; in startup of nimbus it reads cluster state and take proper actions
        ; in this case nimbus registers topology transition event to scheduler again
        ; before applying STORM-856 nimbus was killed with NPE
        (bind nimbus (nimbus/service-handler conf (nimbus/standalone-nimbus)))
        (.shutdown nimbus)
        (.disconnect cluster-state)
        ))))

(deftest test-topology-action-notifier
  (with-inprocess-zookeeper zk-port
    (with-local-tmp [nimbus-dir]
      (with-open [_ (MockedZookeeper. (proxy [Zookeeper] []
                      (zkLeaderElectorImpl [conf] (mock-leader-elector))))]
        (letlocals
          (bind conf (merge (clojurify-structure (ConfigUtils/readStormConfig))
                       {STORM-ZOOKEEPER-SERVERS ["localhost"]
                        STORM-CLUSTER-MODE "local"
                        STORM-ZOOKEEPER-PORT zk-port
                        STORM-LOCAL-DIR nimbus-dir
                        NIMBUS-TOPOLOGY-ACTION-NOTIFIER-PLUGIN (.getName InMemoryTopologyActionNotifier)}))
          (bind cluster-state (ClusterUtils/mkStormClusterState conf nil (ClusterStateContext.)))
          (bind nimbus (nimbus/service-handler conf (nimbus/standalone-nimbus)))
          (bind notifier (InMemoryTopologyActionNotifier.))
          (Time/sleepSecs 1)
          (bind topology (Thrift/buildTopology
                           {"1" (Thrift/prepareSpoutDetails
                                  (TestPlannerSpout. true) (Integer. 3))}
                           {}))
          (submit-local-topology nimbus "test-notification" {TOPOLOGY-MESSAGE-TIMEOUT-SECS 30} topology)

          (.deactivate nimbus "test-notification")

          (.activate nimbus "test-notification")

          (.rebalance nimbus "test-notification" (doto (RebalanceOptions.)
                                                   (.set_wait_secs 0)))

          (.killTopologyWithOpts nimbus "test-notification" (doto (KillOptions.)
                                                      (.set_wait_secs 0)))

          (.shutdown nimbus)

          ; ensure notifier was invoked for each action,and in the correct order.
          (is (= ["submitTopology", "activate", "deactivate", "activate", "rebalance", "killTopology"]
                (.getTopologyActions notifier "test-notification")))
          (.disconnect cluster-state)
          )))))

(deftest test-debug-on-component
  (with-local-cluster [cluster]
    (let [nimbus (:nimbus cluster)
          topology (Thrift/buildTopology
                     {"spout" (Thrift/prepareSpoutDetails
                                (TestPlannerSpout. true) (Integer. 3))}
                     {})]
        (submit-local-topology nimbus "t1" {TOPOLOGY-WORKERS 1} topology)
        (.debug nimbus "t1" "spout" true 100))))

(deftest test-debug-on-global
  (with-local-cluster [cluster]
    (let [nimbus (:nimbus cluster)
          topology (Thrift/buildTopology
                     {"spout" (Thrift/prepareSpoutDetails
                                (TestPlannerSpout. true) (Integer. 3))}
                     {})]
      (submit-local-topology nimbus "t1" {TOPOLOGY-WORKERS 1} topology)
      (.debug nimbus "t1" "" true 100))))

;; if the user sends an empty log config, nimbus will say that all 
;; log configs it contains are LogLevelAction/UNCHANGED
(deftest empty-save-config-results-in-all-unchanged-actions
  (with-local-cluster [cluster]
    (let [nimbus (:nimbus cluster)
          previous-config (LogConfig.)
          level (LogLevel.)
          mock-config (LogConfig.)]
      ;; send something with content to nimbus beforehand
      (.set_target_log_level level "ERROR")
      (.set_action level LogLevelAction/UPDATE)
      (.put_to_named_logger_level previous-config "test" level)
      (stubbing [nimbus/check-storm-active! nil
                 nimbus/try-read-storm-conf {}]
        (.setLogConfig nimbus "foo" previous-config)
        (.setLogConfig nimbus "foo" mock-config)
        (let [saved-config (.getLogConfig nimbus "foo")
              levels (.get_named_logger_level saved-config)]
           (is (= (.get_action (.get levels "test")) LogLevelAction/UNCHANGED)))))))

(deftest log-level-update-merges-and-flags-existent-log-level
  (with-local-cluster [cluster]
    (stubbing [nimbus/check-storm-active! nil
               nimbus/try-read-storm-conf {}]
      (let [nimbus (:nimbus cluster)
            previous-config (LogConfig.)
            level (LogLevel.)
            other-level (LogLevel.)
            mock-config (LogConfig.)]
        ;; send something with content to nimbus beforehand
        (.set_target_log_level level "ERROR")
        (.set_action level LogLevelAction/UPDATE)
        (.put_to_named_logger_level previous-config "test" level)

        (.set_target_log_level other-level "DEBUG")
        (.set_action other-level LogLevelAction/UPDATE)
        (.put_to_named_logger_level previous-config "other-test" other-level)
        (.setLogConfig nimbus "foo" previous-config)

        ;; only change "test"
        (.set_target_log_level level "INFO")
        (.set_action level LogLevelAction/UPDATE)
        (.put_to_named_logger_level mock-config "test" level)
        (.setLogConfig nimbus "foo" mock-config)

        (let [saved-config (.getLogConfig nimbus "foo")
              levels (.get_named_logger_level saved-config)]
           (is (= (.get_action (.get levels "test")) LogLevelAction/UPDATE))
           (is (= (.get_target_log_level (.get levels "test")) "INFO"))

           (is (= (.get_action (.get levels "other-test")) LogLevelAction/UNCHANGED))
           (is (= (.get_target_log_level (.get levels "other-test")) "DEBUG")))))))<|MERGE_RESOLUTION|>--- conflicted
+++ resolved
@@ -42,14 +42,8 @@
   (:import [org.json.simple JSONValue])
   (:import [org.apache.storm.daemon StormCommon])
   (:import [org.apache.storm.cluster StormClusterStateImpl ClusterStateContext ClusterUtils])
-<<<<<<< HEAD
-  (:use [org.apache.storm testing MockAutoCred util config log converter])
+  (:use [org.apache.storm testing util config log converter])
     (:require [conjure.core] [org.apache.storm.daemon.worker :as worker])
-=======
-  (:use [org.apache.storm testing util config log converter])
-  (:use [org.apache.storm.daemon common])
-  (:require [conjure.core])
->>>>>>> b4779399
 
   (:use [conjure core]))
 

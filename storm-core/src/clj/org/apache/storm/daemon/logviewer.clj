--- conflicted
+++ resolved
@@ -21,11 +21,8 @@
   (:use [org.apache.storm config util log])
   (:use [org.apache.storm.ui helpers])
   (:import [org.apache.storm StormTimer]
-<<<<<<< HEAD
-           [org.apache.storm.daemon.supervisor SupervisorUtils])
-=======
+           [org.apache.storm.daemon.supervisor SupervisorUtils]
            [org.apache.storm.metric StormMetricsRegistry])
->>>>>>> 81fb727d
   (:import [org.apache.storm.utils Utils Time VersionInfo ConfigUtils])
   (:import [org.slf4j LoggerFactory])
   (:import [java.util Arrays ArrayList HashSet])

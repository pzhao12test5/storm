;; Licensed to the Apache Software Foundation (ASF) under one
;; or more contributor license agreements.  See the NOTICE file
;; distributed with this work for additional information
;; regarding copyright ownership.  The ASF licenses this file
;; to you under the Apache License, Version 2.0 (the
;; "License"); you may not use this file except in compliance
;; with the License.  You may obtain a copy of the License at
;;
;; http://www.apache.org/licenses/LICENSE-2.0
;;
;; Unless required by applicable law or agreed to in writing, software
;; distributed under the License is distributed on an "AS IS" BASIS,
;; WITHOUT WARRANTIES OR CONDITIONS OF ANY KIND, either express or implied.
;; See the License for the specific language governing permissions and
;; limitations under the License.
(ns backtype.storm.daemon.worker
  (:use [backtype.storm.daemon common])
  (:use [backtype.storm bootstrap])
  (:require [backtype.storm.daemon [executor :as executor]])
  (:import [java.util.concurrent Executors])
  (:import [java.util ArrayList HashMap])
  (:import [backtype.storm.utils TransferDrainer])
  (:import [backtype.storm.messaging TransportFactory])
<<<<<<< HEAD
  (:import [backtype.storm.messaging IContext IConnection])
  (:import [backtype.storm.security.auth AuthUtils])
  (:import [javax.security.auth Subject])
  (:import [java.security PrivilegedExceptionAction])
=======
  (:import [backtype.storm.messaging TaskMessage IContext IConnection])
>>>>>>> c89fb820
  (:gen-class))

(bootstrap)

(defmulti mk-suicide-fn cluster-mode)

(defn read-worker-executors [storm-conf storm-cluster-state storm-id assignment-id port]
  (let [assignment (:executor->node+port (.assignment-info storm-cluster-state storm-id nil))]
    (doall
     (concat     
      [Constants/SYSTEM_EXECUTOR_ID]
      (mapcat (fn [[executor loc]]
                (if (= loc [assignment-id port])
                  [executor]
                  ))
              assignment)))))

(defnk do-executor-heartbeats [worker :executors nil]
  ;; stats is how we know what executors are assigned to this worker 
  (let [stats (if-not executors
                  (into {} (map (fn [e] {e nil}) (:executors worker)))
                  (->> executors
                    (map (fn [e] {(executor/get-executor-id e) (executor/render-stats e)}))
                    (apply merge)))
        zk-hb {:storm-id (:storm-id worker)
               :executor-stats stats
               :uptime ((:uptime worker))
               :time-secs (current-time-secs)
               }]
    ;; do the zookeeper heartbeat
    (.worker-heartbeat! (:storm-cluster-state worker) (:storm-id worker) (:assignment-id worker) (:port worker) zk-hb)    
    ))

(defn do-heartbeat [worker]
  (let [conf (:conf worker)
        hb (WorkerHeartbeat.
             (current-time-secs)
             (:storm-id worker)
             (:executors worker)
             (:port worker))
        state (worker-state conf (:worker-id worker))]
    (log-debug "Doing heartbeat " (pr-str hb))
    ;; do the local-file-system heartbeat.
    (.put state
        LS-WORKER-HEARTBEAT
        hb
        false
        )
    (.cleanup state 60) ; this is just in case supervisor is down so that disk doesn't fill up.
                         ; it shouldn't take supervisor 120 seconds between listing dir and reading it

    ))

(defn worker-outbound-tasks
  "Returns seq of task-ids that receive messages from this worker"
  [worker]
  (let [context (worker-context worker)
        components (mapcat
                     (fn [task-id]
                       (->> (.getComponentId context (int task-id))
                            (.getTargets context)
                            vals
                            (map keys)
                            (apply concat)))
                     (:task-ids worker))]
    (-> worker
        :task->component
        reverse-map
        (select-keys components)
        vals
        flatten
        set )))

(defn mk-transfer-local-fn [worker]
  (let [short-executor-receive-queue-map (:short-executor-receive-queue-map worker)
        task->short-executor (:task->short-executor worker)
        task-getter (comp #(get task->short-executor %) fast-first)]
    (fn [tuple-batch]
      (let [grouped (fast-group-by task-getter tuple-batch)]
        (fast-map-iter [[short-executor pairs] grouped]
          (let [q (short-executor-receive-queue-map short-executor)]
            (if q
              (disruptor/publish q pairs)
              (log-warn "Received invalid messages for unknown tasks. Dropping... ")
              )))))))

(defn- assert-can-serialize [^KryoTupleSerializer serializer tuple-batch]
  "Check that all of the tuples can be serialized by serializing them."
  (fast-list-iter [[task tuple :as pair] tuple-batch]
    (.serialize serializer tuple)))

(defn mk-transfer-fn [worker]
  (let [local-tasks (-> worker :task-ids set)
        local-transfer (:transfer-local-fn worker)
        ^DisruptorQueue transfer-queue (:transfer-queue worker)
<<<<<<< HEAD
        try-serialize-local ((:conf worker) TOPOLOGY-TESTING-ALWAYS-TRY-SERIALIZE)
        transfer-fn
          (fn [^KryoTupleSerializer serializer tuple-batch]
            (let [local (ArrayList.)
                  remote (ArrayList.)]
              (fast-list-iter [[task tuple :as pair] tuple-batch]
                (if (local-tasks task)
                  (.add local pair)
                  (.add remote pair)
              ))
              (local-transfer local)
              ;; not using map because the lazy seq shows up in perf profiles
              (let [serialized-pairs (fast-list-for [[task ^TupleImpl tuple] remote] [task (.serialize serializer tuple)])]
                (disruptor/publish transfer-queue serialized-pairs)
              )))]
    (if try-serialize-local
      (do 
        (log-warn "WILL TRY TO SERIALIZE ALL TUPLES (Turn off " TOPOLOGY-TESTING-ALWAYS-TRY-SERIALIZE " for production)")
        (fn [^KryoTupleSerializer serializer tuple-batch]
          (assert-can-serialize serializer tuple-batch)
          (transfer-fn serializer tuple-batch)))
      transfer-fn)))
=======
        task->node+port (:cached-task->node+port worker)]
    (fn [^KryoTupleSerializer serializer tuple-batch]
      (let [local (ArrayList.)
            remoteMap (HashMap.)]
        (fast-list-iter [[task tuple :as pair] tuple-batch]
          (if (local-tasks task)
            (.add local pair)
            
            ;;Using java objects directly to avoid performance issues in java code
            (let [node+port (get @task->node+port task)]
              (when (not (.get remoteMap node+port))
                (.put remoteMap node+port (ArrayList.)))
              (let [remote (.get remoteMap node+port)]
                (.add remote (TaskMessage. task (.serialize serializer tuple)))
                 ))))
        
        (local-transfer local)
        (disruptor/publish transfer-queue remoteMap)
          ))))
>>>>>>> c89fb820

(defn- mk-receive-queue-map [storm-conf executors]
  (->> executors
       ;; TODO: this depends on the type of executor
       (map (fn [e] [e (disruptor/disruptor-queue (str "receive-queue" e)
                                                  (storm-conf TOPOLOGY-EXECUTOR-RECEIVE-BUFFER-SIZE)
                                                  :wait-strategy (storm-conf TOPOLOGY-DISRUPTOR-WAIT-STRATEGY))]))
       (into {})
       ))

(defn- stream->fields [^StormTopology topology component]
  (->> (ThriftTopologyUtils/getComponentCommon topology component)
       .get_streams
       (map (fn [[s info]] [s (Fields. (.get_output_fields info))]))
       (into {})
       (HashMap.)))

(defn component->stream->fields [^StormTopology topology]
  (->> (ThriftTopologyUtils/getComponentIds topology)
       (map (fn [c] [c (stream->fields topology c)]))
       (into {})
       (HashMap.)))

(defn- mk-default-resources [worker]
  (let [conf (:conf worker)
        thread-pool-size (int (conf TOPOLOGY-WORKER-SHARED-THREAD-POOL-SIZE))]
    {WorkerTopologyContext/SHARED_EXECUTOR (Executors/newFixedThreadPool thread-pool-size)}
    ))

(defn- mk-user-resources [worker]
  ;;TODO: need to invoke a hook provided by the topology, giving it a chance to create user resources.
  ;; this would be part of the initialization hook
  ;; need to separate workertopologycontext into WorkerContext and WorkerUserContext.
  ;; actually just do it via interfaces. just need to make sure to hide setResource from tasks
  {})

(defn mk-halting-timer [timer-name]
  (mk-timer :kill-fn (fn [t]
                       (log-error t "Error when processing event")
                       (halt-process! 20 "Error when processing an event")
                       )
            :timer-name timer-name))

<<<<<<< HEAD
(defn recursive-map-worker-data [conf mq-context storm-id assignment-id port
                                  storm-conf
                                  worker-id 
                                  cluster-state 
                                  storm-cluster-state
                                  executors 
                                  transfer-queue
                                  executor-receive-queue-map 
                                  receive-queue-map
                                  topology]
  (recursive-map
=======
(defn worker-data [conf mq-context storm-id assignment-id port worker-id]
  (let [cluster-state (cluster/mk-distributed-cluster-state conf)
        storm-cluster-state (cluster/mk-storm-cluster-state cluster-state)
        storm-conf (read-supervisor-storm-conf conf storm-id)
        executors (set (read-worker-executors storm-conf storm-cluster-state storm-id assignment-id port))
        transfer-queue (disruptor/disruptor-queue "worker-transfer-queue" (storm-conf TOPOLOGY-TRANSFER-BUFFER-SIZE)
                                                  :wait-strategy (storm-conf TOPOLOGY-DISRUPTOR-WAIT-STRATEGY))
        executor-receive-queue-map (mk-receive-queue-map storm-conf executors)
        
        receive-queue-map (->> executor-receive-queue-map
                               (mapcat (fn [[e queue]] (for [t (executor-id->tasks e)] [t queue])))
                               (into {}))

        topology (read-supervisor-topology conf storm-id)]
    (recursive-map
>>>>>>> c89fb820
      :conf conf
      :mq-context (if mq-context
                      mq-context
                      (TransportFactory/makeContext storm-conf))
      :storm-id storm-id
      :assignment-id assignment-id
      :port port
      :worker-id worker-id
      :cluster-state cluster-state
      :storm-cluster-state storm-cluster-state
      :storm-active-atom (atom false)
      :executors executors
      :task-ids (->> receive-queue-map keys (map int) sort)
      :storm-conf storm-conf
      :topology topology
      :system-topology (system-topology! storm-conf topology)
<<<<<<< HEAD
      :heartbeat-timer (mk-halting-timer)
      :refresh-connections-timer (mk-halting-timer)
      :refresh-credentials-timer (mk-halting-timer)
      :refresh-active-timer (mk-halting-timer)
      :executor-heartbeat-timer (mk-halting-timer)
      :user-timer (mk-halting-timer)
=======
      :heartbeat-timer (mk-halting-timer "heartbeat-timer")
      :refresh-connections-timer (mk-halting-timer "refresh-connections-timer")
      :refresh-active-timer (mk-halting-timer "refresh-active-timer")
      :executor-heartbeat-timer (mk-halting-timer "executor-heartbeat-timer")
      :user-timer (mk-halting-timer "user-timer")
>>>>>>> c89fb820
      :task->component (HashMap. (storm-task-info topology storm-conf)) ; for optimized access when used in tasks later on
      :component->stream->fields (component->stream->fields (:system-topology <>))
      :component->sorted-tasks (->> (:task->component <>) reverse-map (map-val sort))
      :endpoint-socket-lock (mk-rw-lock)
      :cached-node+port->socket (atom {})
      :cached-task->node+port (atom {})
      :transfer-queue transfer-queue
      :executor-receive-queue-map executor-receive-queue-map
      :short-executor-receive-queue-map (map-key first executor-receive-queue-map)
      :task->short-executor (->> executors
                                 (mapcat (fn [e] (for [t (executor-id->tasks e)] [t (first e)])))
                                 (into {})
                                 (HashMap.))
      :suicide-fn (mk-suicide-fn conf)
      :uptime (uptime-computer)
      :default-shared-resources (mk-default-resources <>)
      :user-shared-resources (mk-user-resources <>)
      :transfer-local-fn (mk-transfer-local-fn <>)
      :receiver-thread-count (get storm-conf WORKER-RECEIVER-THREAD-COUNT)
      :transfer-fn (mk-transfer-fn <>)
      ))

(defn worker-data [conf mq-context storm-id assignment-id port worker-id storm-conf cluster-state storm-cluster-state]
  (let [executors (set (read-worker-executors storm-conf storm-cluster-state storm-id assignment-id port))
        transfer-queue (disruptor/disruptor-queue (storm-conf TOPOLOGY-TRANSFER-BUFFER-SIZE)
                                                  :wait-strategy (storm-conf TOPOLOGY-DISRUPTOR-WAIT-STRATEGY))
        executor-receive-queue-map (mk-receive-queue-map storm-conf executors)
        
        receive-queue-map (->> executor-receive-queue-map
                               (mapcat (fn [[e queue]] (for [t (executor-id->tasks e)] [t queue])))
                               (into {}))

        topology (read-supervisor-topology conf storm-id)]
        (recursive-map-worker-data 
          conf mq-context storm-id assignment-id port
          storm-conf
          worker-id 
          cluster-state 
          storm-cluster-state
          executors 
          transfer-queue
          executor-receive-queue-map 
          receive-queue-map
          topology)
  ))

(defn- endpoint->string [[node port]]
  (str port "/" node))

(defn string->endpoint [^String s]
  (let [[port-str node] (.split s "/" 2)]
    [node (Integer/valueOf port-str)]
    ))

(defn mk-refresh-connections [worker]
  (let [outbound-tasks (worker-outbound-tasks worker)
        conf (:conf worker)
        storm-cluster-state (:storm-cluster-state worker)
        storm-id (:storm-id worker)]
    (fn this
      ([]
        (this (fn [& ignored] (schedule (:refresh-connections-timer worker) 0 this))))
      ([callback]
        (let [assignment (.assignment-info storm-cluster-state storm-id callback)
              my-assignment (-> assignment
                                :executor->node+port
                                to-task->node+port
                                (select-keys outbound-tasks)
                                (#(map-val endpoint->string %)))
              ;; we dont need a connection for the local tasks anymore
              needed-assignment (->> my-assignment
                                      (filter-key (complement (-> worker :task-ids set))))
              needed-connections (-> needed-assignment vals set)
              needed-tasks (-> needed-assignment keys)
              
              current-connections (set (keys @(:cached-node+port->socket worker)))
              new-connections (set/difference needed-connections current-connections)
              remove-connections (set/difference current-connections needed-connections)]
              (swap! (:cached-node+port->socket worker)
                     #(HashMap. (merge (into {} %1) %2))
                     (into {}
                       (dofor [endpoint-str new-connections
                               :let [[node port] (string->endpoint endpoint-str)]]
                         [endpoint-str
                          (.connect
                           ^IContext (:mq-context worker)
                           storm-id
                           ((:node->host assignment) node)
                           port)
                          ]
                         )))
              (write-locked (:endpoint-socket-lock worker)
                (reset! (:cached-task->node+port worker)
                        (HashMap. my-assignment)))
              (doseq [endpoint remove-connections]
                (.close (get @(:cached-node+port->socket worker) endpoint)))
              (apply swap!
                     (:cached-node+port->socket worker)
                     #(HashMap. (apply dissoc (into {} %1) %&))
                     remove-connections)
              
              (let [missing-tasks (->> needed-tasks
                                       (filter (complement my-assignment)))]
                (when-not (empty? missing-tasks)
                  (log-warn "Missing assignment for following tasks: " (pr-str missing-tasks))
                  )))))))

(defn refresh-storm-active
  ([worker]
    (refresh-storm-active worker (fn [& ignored] (schedule (:refresh-active-timer worker) 0 (partial refresh-storm-active worker)))))
  ([worker callback]
    (let [base (.storm-base (:storm-cluster-state worker) (:storm-id worker) callback)]
     (reset!
      (:storm-active-atom worker)
      (= :active (-> base :status :type))
      ))
     ))

;; TODO: consider having a max batch size besides what disruptor does automagically to prevent latency issues
(defn mk-transfer-tuples-handler [worker]
  (let [^DisruptorQueue transfer-queue (:transfer-queue worker)
        drainer (TransferDrainer.)
        node+port->socket (:cached-node+port->socket worker)
        task->node+port (:cached-task->node+port worker)
        endpoint-socket-lock (:endpoint-socket-lock worker)
        ]
    (disruptor/clojure-handler
      (fn [packets _ batch-end?]
        (.add drainer packets)
        
        (when batch-end?
          (read-locked endpoint-socket-lock
            (let [node+port->socket @node+port->socket]
              (.send drainer node+port->socket)))
          (.clear drainer))))))

(defn launch-receive-thread [worker]
  (log-message "Launching receive-thread for " (:assignment-id worker) ":" (:port worker))
  (msg-loader/launch-receive-thread!
    (:mq-context worker)
    (:storm-id worker)
    (:receiver-thread-count worker)
    (:port worker)
    (:transfer-local-fn worker)
    (-> worker :storm-conf (get TOPOLOGY-RECEIVER-BUFFER-SIZE))
    :kill-fn (fn [t] (halt-process! 11))))

(defn- close-resources [worker]
  (let [dr (:default-shared-resources worker)]
    (log-message "Shutting down default resources")
    (.shutdownNow (get dr WorkerTopologyContext/SHARED_EXECUTOR))
    (log-message "Shut down default resources")))

(defn- override-login-config-with-system-property [conf]
  (if-let [login_conf_file (System/getProperty "java.security.auth.login.config")]
    (assoc conf "java.security.auth.login.config" login_conf_file)
    conf))

;; TODO: should worker even take the storm-id as input? this should be
;; deducable from cluster state (by searching through assignments)
;; what about if there's inconsistency in assignments? -> but nimbus
;; should guarantee this consistency
;; TODO: consider doing worker heartbeating rather than task heartbeating to reduce the load on zookeeper
(defserverfn mk-worker [conf shared-mq-context storm-id assignment-id port worker-id]
  (log-message "Launching worker for " storm-id " on " assignment-id ":" port " with id " worker-id
               " and conf " conf)
  (if-not (local-mode? conf)
    (redirect-stdio-to-slf4j!))
  ;; because in local mode, its not a separate
  ;; process. supervisor will register it in this case
  (when (= :distributed (cluster-mode conf))
    (touch (worker-pid-path conf worker-id (process-pid))))
  (let [storm-conf (read-supervisor-storm-conf conf storm-id)
        storm-conf (override-login-config-with-system-property storm-conf)
        acls (Utils/getWorkerACL storm-conf)
        cluster-state (cluster/mk-distributed-cluster-state conf :auth-conf storm-conf :acls acls)
        storm-cluster-state (cluster/mk-storm-cluster-state cluster-state :acls acls)
        initial-credentials (.credentials storm-cluster-state storm-id nil)
        auto-creds (AuthUtils/GetAutoCredentials storm-conf)
        subject (AuthUtils/populateSubject nil auto-creds initial-credentials)]
      (Subject/doAs subject (reify PrivilegedExceptionAction 
        (run [this]
          (let [worker (worker-data conf shared-mq-context storm-id assignment-id port worker-id storm-conf cluster-state storm-cluster-state)
        heartbeat-fn #(do-heartbeat worker)

        ;; do this here so that the worker process dies if this fails
        ;; it's important that worker heartbeat to supervisor ASAP when launching so that the supervisor knows it's running (and can move on)
        _ (heartbeat-fn)
 
        executors (atom nil)
        ;; launch heartbeat threads immediately so that slow-loading tasks don't cause the worker to timeout
        ;; to the supervisor
        _ (schedule-recurring (:heartbeat-timer worker) 0 (conf WORKER-HEARTBEAT-FREQUENCY-SECS) heartbeat-fn)
        _ (schedule-recurring (:executor-heartbeat-timer worker) 0 (conf TASK-HEARTBEAT-FREQUENCY-SECS) #(do-executor-heartbeats worker :executors @executors))

        refresh-connections (mk-refresh-connections worker)

        _ (refresh-connections nil)
        _ (refresh-storm-active worker nil)
 
        _ (reset! executors (dofor [e (:executors worker)] (executor/mk-executor worker e initial-credentials)))
        receive-thread-shutdown (launch-receive-thread worker)
        
        transfer-tuples (mk-transfer-tuples-handler worker)
        
        transfer-thread (disruptor/consume-loop* (:transfer-queue worker) transfer-tuples)                                       
        shutdown* (fn []
                    (log-message "Shutting down worker " storm-id " " assignment-id " " port)
                    (doseq [[_ socket] @(:cached-node+port->socket worker)]
                      ;; this will do best effort flushing since the linger period
                      ;; was set on creation
                      (.close socket))
                    (log-message "Shutting down receive thread")
                    (receive-thread-shutdown)
                    (log-message "Shut down receive thread")
                    (log-message "Terminating messaging context")
                    (log-message "Shutting down executors")
                    (doseq [executor @executors] (.shutdown executor))
                    (log-message "Shut down executors")
                                        
                    ;;this is fine because the only time this is shared is when it's a local context,
                    ;;in which case it's a noop
                    (.term ^IContext (:mq-context worker))
                    (log-message "Shutting down transfer thread")
                    (disruptor/halt-with-interrupt! (:transfer-queue worker))

                    (.interrupt transfer-thread)
                    (.join transfer-thread)
                    (log-message "Shut down transfer thread")
                    (cancel-timer (:heartbeat-timer worker))
                    (cancel-timer (:refresh-connections-timer worker))
                    (cancel-timer (:refresh-credentials-timer worker))
                    (cancel-timer (:refresh-active-timer worker))
                    (cancel-timer (:executor-heartbeat-timer worker))
                    (cancel-timer (:user-timer worker))
                    
                    (close-resources worker)
                    
                    ;; TODO: here need to invoke the "shutdown" method of WorkerHook
                    
                    (.remove-worker-heartbeat! (:storm-cluster-state worker) storm-id assignment-id port)
                    (log-message "Disconnecting from storm cluster state context")
                    (.disconnect (:storm-cluster-state worker))
                    (.close (:cluster-state worker))
                    (log-message "Shut down worker " storm-id " " assignment-id " " port))
        ret (reify
             Shutdownable
             (shutdown
              [this]
              (shutdown*))
             DaemonCommon
             (waiting? [this]
               (and
                 (timer-waiting? (:heartbeat-timer worker))
                 (timer-waiting? (:refresh-connections-timer worker))
                 (timer-waiting? (:refresh-credentials-timer worker))
                 (timer-waiting? (:refresh-active-timer worker))
                 (timer-waiting? (:executor-heartbeat-timer worker))
                 (timer-waiting? (:user-timer worker))
                 ))
             )
        credentials (atom initial-credentials)
        check-credentials-changed (fn []
                                    (let [new-creds (.credentials (:storm-cluster-state worker) storm-id nil)]
                                      (when-not (= new-creds @credentials) ;;This does not have to be atomic, worst case we update when one is not needed
                                        (AuthUtils/updateSubject subject auto-creds new-creds)
                                        (dofor [e @executors] (.credentials-changed e new-creds))
                                        (reset! credentials new-creds))))
      ]
    (.credentials (:storm-cluster-state worker) storm-id (fn [args] (check-credentials-changed)))
    (schedule-recurring (:refresh-credentials-timer worker) 0 (conf TASK-CREDENTIALS-POLL-SECS) check-credentials-changed)
    (schedule-recurring (:refresh-connections-timer worker) 0 (conf TASK-REFRESH-POLL-SECS) refresh-connections)
    (schedule-recurring (:refresh-active-timer worker) 0 (conf TASK-REFRESH-POLL-SECS) (partial refresh-storm-active worker))

    (log-message "Worker has topology config " (:storm-conf worker))
    (log-message "Worker " worker-id " for storm " storm-id " on " assignment-id ":" port " has finished loading")
    ret
    ))))))

(defmethod mk-suicide-fn
  :local [conf]
  (fn [] (halt-process! 1 "Worker died")))

(defmethod mk-suicide-fn
  :distributed [conf]
  (fn [] (halt-process! 1 "Worker died")))

(defn -main [storm-id assignment-id port-str worker-id]  
  (let [conf (read-storm-config)]
    (validate-distributed-mode! conf)
    (mk-worker conf nil storm-id assignment-id (Integer/parseInt port-str) worker-id)))<|MERGE_RESOLUTION|>--- conflicted
+++ resolved
@@ -21,14 +21,10 @@
   (:import [java.util ArrayList HashMap])
   (:import [backtype.storm.utils TransferDrainer])
   (:import [backtype.storm.messaging TransportFactory])
-<<<<<<< HEAD
-  (:import [backtype.storm.messaging IContext IConnection])
+  (:import [backtype.storm.messaging TaskMessage IContext IConnection])
   (:import [backtype.storm.security.auth AuthUtils])
   (:import [javax.security.auth Subject])
   (:import [java.security PrivilegedExceptionAction])
-=======
-  (:import [backtype.storm.messaging TaskMessage IContext IConnection])
->>>>>>> c89fb820
   (:gen-class))
 
 (bootstrap)
@@ -124,22 +120,26 @@
   (let [local-tasks (-> worker :task-ids set)
         local-transfer (:transfer-local-fn worker)
         ^DisruptorQueue transfer-queue (:transfer-queue worker)
-<<<<<<< HEAD
+        task->node+port (:cached-task->node+port worker)
         try-serialize-local ((:conf worker) TOPOLOGY-TESTING-ALWAYS-TRY-SERIALIZE)
         transfer-fn
           (fn [^KryoTupleSerializer serializer tuple-batch]
             (let [local (ArrayList.)
-                  remote (ArrayList.)]
+                  remoteMap (HashMap.)]
               (fast-list-iter [[task tuple :as pair] tuple-batch]
                 (if (local-tasks task)
-                  (.add local pair)
-                  (.add remote pair)
-              ))
-              (local-transfer local)
-              ;; not using map because the lazy seq shows up in perf profiles
-              (let [serialized-pairs (fast-list-for [[task ^TupleImpl tuple] remote] [task (.serialize serializer tuple)])]
-                (disruptor/publish transfer-queue serialized-pairs)
-              )))]
+                  (.add local pair) 
+
+                  ;;Using java objects directly to avoid performance issues in java code
+                  (let [node+port (get @task->node+port task)]
+                    (when (not (.get remoteMap node+port))
+                      (.put remoteMap node+port (ArrayList.)))
+                    (let [remote (.get remoteMap node+port)]
+                      (.add remote (TaskMessage. task (.serialize serializer tuple)))
+                     )))) 
+                (local-transfer local)
+                (disruptor/publish transfer-queue remoteMap)
+              ))]
     (if try-serialize-local
       (do 
         (log-warn "WILL TRY TO SERIALIZE ALL TUPLES (Turn off " TOPOLOGY-TESTING-ALWAYS-TRY-SERIALIZE " for production)")
@@ -147,27 +147,6 @@
           (assert-can-serialize serializer tuple-batch)
           (transfer-fn serializer tuple-batch)))
       transfer-fn)))
-=======
-        task->node+port (:cached-task->node+port worker)]
-    (fn [^KryoTupleSerializer serializer tuple-batch]
-      (let [local (ArrayList.)
-            remoteMap (HashMap.)]
-        (fast-list-iter [[task tuple :as pair] tuple-batch]
-          (if (local-tasks task)
-            (.add local pair)
-            
-            ;;Using java objects directly to avoid performance issues in java code
-            (let [node+port (get @task->node+port task)]
-              (when (not (.get remoteMap node+port))
-                (.put remoteMap node+port (ArrayList.)))
-              (let [remote (.get remoteMap node+port)]
-                (.add remote (TaskMessage. task (.serialize serializer tuple)))
-                 ))))
-        
-        (local-transfer local)
-        (disruptor/publish transfer-queue remoteMap)
-          ))))
->>>>>>> c89fb820
 
 (defn- mk-receive-queue-map [storm-conf executors]
   (->> executors
@@ -211,7 +190,6 @@
                        )
             :timer-name timer-name))
 
-<<<<<<< HEAD
 (defn recursive-map-worker-data [conf mq-context storm-id assignment-id port
                                   storm-conf
                                   worker-id 
@@ -223,23 +201,6 @@
                                   receive-queue-map
                                   topology]
   (recursive-map
-=======
-(defn worker-data [conf mq-context storm-id assignment-id port worker-id]
-  (let [cluster-state (cluster/mk-distributed-cluster-state conf)
-        storm-cluster-state (cluster/mk-storm-cluster-state cluster-state)
-        storm-conf (read-supervisor-storm-conf conf storm-id)
-        executors (set (read-worker-executors storm-conf storm-cluster-state storm-id assignment-id port))
-        transfer-queue (disruptor/disruptor-queue "worker-transfer-queue" (storm-conf TOPOLOGY-TRANSFER-BUFFER-SIZE)
-                                                  :wait-strategy (storm-conf TOPOLOGY-DISRUPTOR-WAIT-STRATEGY))
-        executor-receive-queue-map (mk-receive-queue-map storm-conf executors)
-        
-        receive-queue-map (->> executor-receive-queue-map
-                               (mapcat (fn [[e queue]] (for [t (executor-id->tasks e)] [t queue])))
-                               (into {}))
-
-        topology (read-supervisor-topology conf storm-id)]
-    (recursive-map
->>>>>>> c89fb820
       :conf conf
       :mq-context (if mq-context
                       mq-context
@@ -256,20 +217,12 @@
       :storm-conf storm-conf
       :topology topology
       :system-topology (system-topology! storm-conf topology)
-<<<<<<< HEAD
-      :heartbeat-timer (mk-halting-timer)
-      :refresh-connections-timer (mk-halting-timer)
-      :refresh-credentials-timer (mk-halting-timer)
-      :refresh-active-timer (mk-halting-timer)
-      :executor-heartbeat-timer (mk-halting-timer)
-      :user-timer (mk-halting-timer)
-=======
       :heartbeat-timer (mk-halting-timer "heartbeat-timer")
       :refresh-connections-timer (mk-halting-timer "refresh-connections-timer")
+      :refresh-credentials-timer (mk-halting-timer "refresh-credentials-timer")
       :refresh-active-timer (mk-halting-timer "refresh-active-timer")
       :executor-heartbeat-timer (mk-halting-timer "executor-heartbeat-timer")
       :user-timer (mk-halting-timer "user-timer")
->>>>>>> c89fb820
       :task->component (HashMap. (storm-task-info topology storm-conf)) ; for optimized access when used in tasks later on
       :component->stream->fields (component->stream->fields (:system-topology <>))
       :component->sorted-tasks (->> (:task->component <>) reverse-map (map-val sort))
@@ -294,7 +247,7 @@
 
 (defn worker-data [conf mq-context storm-id assignment-id port worker-id storm-conf cluster-state storm-cluster-state]
   (let [executors (set (read-worker-executors storm-conf storm-cluster-state storm-id assignment-id port))
-        transfer-queue (disruptor/disruptor-queue (storm-conf TOPOLOGY-TRANSFER-BUFFER-SIZE)
+        transfer-queue (disruptor/disruptor-queue "worker-transfer-queue" (storm-conf TOPOLOGY-TRANSFER-BUFFER-SIZE)
                                                   :wait-strategy (storm-conf TOPOLOGY-DISRUPTOR-WAIT-STRATEGY))
         executor-receive-queue-map (mk-receive-queue-map storm-conf executors)
         

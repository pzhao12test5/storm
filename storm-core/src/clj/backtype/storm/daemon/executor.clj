--- conflicted
+++ resolved
@@ -448,16 +448,12 @@
                           (let [stream-id (.getSourceStreamId tuple)]
                             (condp = stream-id
                               Constants/SYSTEM_TICK_STREAM_ID (.rotate pending)
-<<<<<<< HEAD
-                              Constants/METRICS_TICK_STREAM_ID (metrics-tick executor-data task-datas tuple)
+                              Constants/METRICS_TICK_STREAM_ID (metrics-tick executor-data (get task-datas task-id) tuple)
                               Constants/CREDENTIALS_CHANGED_STREAM_ID 
                                 (let [task-data (get task-datas task-id)
                                       spout-obj (:object task-data)]
                                   (when (instance? ICredentialsListener spout-obj)
                                     (.setCredentials spout-obj (.getValue tuple 0))))
-=======
-                              Constants/METRICS_TICK_STREAM_ID (metrics-tick executor-data (get task-datas task-id) tuple)
->>>>>>> c89fb820
                               (let [id (.getValue tuple 0)
                                     [stored-task-id spout-id tuple-finished-info start-time-ms] (.remove pending id)]
                                 (when spout-id
@@ -643,16 +639,12 @@
                           ;; need to do it this way to avoid reflection
                           (let [stream-id (.getSourceStreamId tuple)]
                             (condp = stream-id
-<<<<<<< HEAD
                               Constants/CREDENTIALS_CHANGED_STREAM_ID 
                                 (let [task-data (get task-datas task-id)
                                       bolt-obj (:object task-data)]
                                   (when (instance? ICredentialsListener bolt-obj)
                                     (.setCredentials bolt-obj (.getValue tuple 0))))
-                              Constants/METRICS_TICK_STREAM_ID (metrics-tick executor-data task-datas tuple)
-=======
                               Constants/METRICS_TICK_STREAM_ID (metrics-tick executor-data (get task-datas task-id) tuple)
->>>>>>> c89fb820
                               (let [task-data (get task-datas task-id)
                                     ^IBolt bolt-obj (:object task-data)
                                     user-context (:user-context task-data)

;; Licensed to the Apache Software Foundation (ASF) under one
;; or more contributor license agreements.  See the NOTICE file
;; distributed with this work for additional information
;; regarding copyright ownership.  The ASF licenses this file
;; to you under the Apache License, Version 2.0 (the
;; "License"); you may not use this file except in compliance
;; with the License.  You may obtain a copy of the License at
;;
;; http://www.apache.org/licenses/LICENSE-2.0
;;
;; Unless required by applicable law or agreed to in writing, software
;; distributed under the License is distributed on an "AS IS" BASIS,
;; WITHOUT WARRANTIES OR CONDITIONS OF ANY KIND, either express or implied.
;; See the License for the specific language governing permissions and
;; limitations under the License.

(ns backtype.storm.ui.core
  (:use compojure.core)
  (:use [clojure.java.shell :only [sh]])
  (:use ring.middleware.reload
        ring.middleware.multipart-params)
  (:use [ring.middleware.json :only [wrap-json-params]])
  (:use [hiccup core page-helpers])
  (:use [backtype.storm config util log zookeeper])
  (:use [backtype.storm.ui helpers])
  (:use [backtype.storm.daemon [common :only [ACKER-COMPONENT-ID ACKER-INIT-STREAM-ID ACKER-ACK-STREAM-ID
                                              ACKER-FAIL-STREAM-ID system-id? mk-authorization-handler]]])
  (:use [clojure.string :only [blank? lower-case trim]])
  (:import [backtype.storm.utils Utils]
           [backtype.storm.generated NimbusSummary])
  (:import [backtype.storm.generated ExecutorSpecificStats
            ExecutorStats ExecutorSummary TopologyInfo SpoutStats BoltStats
            ErrorInfo ClusterSummary SupervisorSummary TopologySummary
            Nimbus$Client StormTopology GlobalStreamId RebalanceOptions
            KillOptions GetInfoOptions NumErrorsChoice])
  (:import [backtype.storm.security.auth AuthUtils ReqContext])
  (:import [backtype.storm.generated AuthorizationException])
  (:import [backtype.storm.security.auth AuthUtils])
  (:import [backtype.storm.utils VersionInfo])
  (:import [java.io File])
  (:require [compojure.route :as route]
            [compojure.handler :as handler]
            [ring.util.response :as resp]
            [backtype.storm [thrift :as thrift]])
  (:import [org.apache.commons.lang StringEscapeUtils])
  (:gen-class))

(def ^:dynamic *STORM-CONF* (read-storm-config))
(def ^:dynamic *UI-ACL-HANDLER* (mk-authorization-handler (*STORM-CONF* NIMBUS-AUTHORIZER) *STORM-CONF*))
(def ^:dynamic *UI-IMPERSONATION-HANDLER* (mk-authorization-handler (*STORM-CONF* NIMBUS-IMPERSONATION-AUTHORIZER) *STORM-CONF*))

(def http-creds-handler (AuthUtils/GetUiHttpCredentialsPlugin *STORM-CONF*))

(defn assert-authorized-user
  ([servlet-request op]
    (assert-authorized-user servlet-request op nil))
  ([servlet-request op topology-conf]
    (let [context (ReqContext/context)]
      (if http-creds-handler (.populateContext http-creds-handler context servlet-request))

      (if (.isImpersonating context)
        (if *UI-IMPERSONATION-HANDLER*
            (if-not (.permit *UI-IMPERSONATION-HANDLER* context op topology-conf)
              (let [principal (.principal context)
                    real-principal (.realPrincipal context)
                    user (if principal (.getName principal) "unknown")
                    real-user (if real-principal (.getName real-principal) "unknown")
                    remote-address (.remoteAddress context)]
                (throw (AuthorizationException.
                         (str "user '" real-user "' is not authorized to impersonate user '" user "' from host '" remote-address "'. Please
                         see SECURITY.MD to learn how to configure impersonation ACL.")))))
          (log-warn " principal " (.realPrincipal context) " is trying to impersonate " (.principal context) " but "
            NIMBUS-IMPERSONATION-AUTHORIZER " has no authorizer configured. This is a potential security hole.
            Please see SECURITY.MD to learn how to configure an impersonation authorizer.")))

      (if *UI-ACL-HANDLER*
       (if-not (.permit *UI-ACL-HANDLER* context op topology-conf)
         (let [principal (.principal context)
               user (if principal (.getName principal) "unknown")]
           (throw (AuthorizationException.
                   (str "UI request '" op "' for '" user "' user is not authorized")))))))))

(defn get-filled-stats
  [summs]
  (->> summs
       (map #(.get_stats ^ExecutorSummary %))
       (filter not-nil?)))

(defn component-type
  "Returns the component type (either :bolt or :spout) for a given
  topology and component id. Returns nil if not found."
  [^StormTopology topology id]
  (let [bolts (.get_bolts topology)
        spouts (.get_spouts topology)]
    (cond
      (.containsKey bolts id) :bolt
      (.containsKey spouts id) :spout)))

(defn executor-summary-type
  [topology ^ExecutorSummary s]
  (component-type topology (.get_component_id s)))

(defn add-pairs
  ([] [0 0])
  ([[a1 a2] [b1 b2]]
   [(+ a1 b1) (+ a2 b2)]))

(defn expand-averages
  [avg counts]
  (let [avg (clojurify-structure avg)
        counts (clojurify-structure counts)]
    (into {}
          (for [[slice streams] counts]
            [slice
             (into {}
                   (for [[stream c] streams]
                     [stream
                      [(* c (get-in avg [slice stream]))
                       c]]
                     ))]))))

(defn expand-averages-seq
  [average-seq counts-seq]
  (->> (map vector average-seq counts-seq)
       (map #(apply expand-averages %))
       (apply merge-with (fn [s1 s2] (merge-with add-pairs s1 s2)))))

(defn- val-avg
  [[t c]]
  (if (= t 0) 0
    (double (/ t c))))

(defn aggregate-averages
  [average-seq counts-seq]
  (->> (expand-averages-seq average-seq counts-seq)
       (map-val
         (fn [s]
           (map-val val-avg s)))))

(defn aggregate-counts
  [counts-seq]
  (->> counts-seq
       (map clojurify-structure)
       (apply merge-with
              (fn [s1 s2]
                (merge-with + s1 s2)))))

(defn aggregate-avg-streams
  [avg counts]
  (let [expanded (expand-averages avg counts)]
    (->> expanded
         (map-val #(reduce add-pairs (vals %)))
         (map-val val-avg))))

(defn aggregate-count-streams
  [stats]
  (->> stats
       (map-val #(reduce + (vals %)))))

(defn aggregate-common-stats
  [stats-seq]
  {:emitted (aggregate-counts (map #(.get_emitted ^ExecutorStats %) stats-seq))
   :transferred (aggregate-counts (map #(.get_transferred ^ExecutorStats %) stats-seq))})

(defn mk-include-sys-fn
  [include-sys?]
  (if include-sys?
    (fn [_] true)
    (fn [stream] (and (string? stream) (not (system-id? stream))))))

(defn is-ack-stream
  [stream]
  (let [acker-streams
        [ACKER-INIT-STREAM-ID
         ACKER-ACK-STREAM-ID
         ACKER-FAIL-STREAM-ID]]
    (every? #(not= %1 stream) acker-streams)))

(defn pre-process
  [stream-summary include-sys?]
  (let [filter-fn (mk-include-sys-fn include-sys?)
        emitted (:emitted stream-summary)
        emitted (into {} (for [[window stat] emitted]
                           {window (filter-key filter-fn stat)}))
        transferred (:transferred stream-summary)
        transferred (into {} (for [[window stat] transferred]
                               {window (filter-key filter-fn stat)}))
        stream-summary (-> stream-summary (dissoc :emitted) (assoc :emitted emitted))
        stream-summary (-> stream-summary (dissoc :transferred) (assoc :transferred transferred))]
    stream-summary))

(defn aggregate-bolt-stats
  [stats-seq include-sys?]
  (let [stats-seq (collectify stats-seq)]
    (merge (pre-process (aggregate-common-stats stats-seq) include-sys?)
           {:acked
            (aggregate-counts (map #(.. ^ExecutorStats % get_specific get_bolt get_acked)
                                   stats-seq))
            :failed
            (aggregate-counts (map #(.. ^ExecutorStats % get_specific get_bolt get_failed)
                                   stats-seq))
            :executed
            (aggregate-counts (map #(.. ^ExecutorStats % get_specific get_bolt get_executed)
                                   stats-seq))
            :process-latencies
            (aggregate-averages (map #(.. ^ExecutorStats % get_specific get_bolt get_process_ms_avg)
                                     stats-seq)
                                (map #(.. ^ExecutorStats % get_specific get_bolt get_acked)
                                     stats-seq))
            :execute-latencies
            (aggregate-averages (map #(.. ^ExecutorStats % get_specific get_bolt get_execute_ms_avg)
                                     stats-seq)
                                (map #(.. ^ExecutorStats % get_specific get_bolt get_executed)
                                     stats-seq))})))

(defn aggregate-spout-stats
  [stats-seq include-sys?]
  (let [stats-seq (collectify stats-seq)]
    (merge (pre-process (aggregate-common-stats stats-seq) include-sys?)
           {:acked
            (aggregate-counts (map #(.. ^ExecutorStats % get_specific get_spout get_acked)
                                   stats-seq))
            :failed
            (aggregate-counts (map #(.. ^ExecutorStats % get_specific get_spout get_failed)
                                   stats-seq))
            :complete-latencies
            (aggregate-averages (map #(.. ^ExecutorStats % get_specific get_spout get_complete_ms_avg)
                                     stats-seq)
                                (map #(.. ^ExecutorStats % get_specific get_spout get_acked)
                                     stats-seq))})))

(defn aggregate-bolt-streams
  [stats]
  {:acked (aggregate-count-streams (:acked stats))
   :failed (aggregate-count-streams (:failed stats))
   :emitted (aggregate-count-streams (:emitted stats))
   :transferred (aggregate-count-streams (:transferred stats))
   :process-latencies (aggregate-avg-streams (:process-latencies stats)
                                             (:acked stats))
   :executed (aggregate-count-streams (:executed stats))
   :execute-latencies (aggregate-avg-streams (:execute-latencies stats)
                                             (:executed stats))})

(defn aggregate-spout-streams
  [stats]
  {:acked (aggregate-count-streams (:acked stats))
   :failed (aggregate-count-streams (:failed stats))
   :emitted (aggregate-count-streams (:emitted stats))
   :transferred (aggregate-count-streams (:transferred stats))
   :complete-latencies (aggregate-avg-streams (:complete-latencies stats)
                                              (:acked stats))})

(defn spout-summary?
  [topology s]
  (= :spout (executor-summary-type topology s)))

(defn bolt-summary?
  [topology s]
  (= :bolt (executor-summary-type topology s)))

(defn group-by-comp
  [summs]
  (let [ret (group-by #(.get_component_id ^ExecutorSummary %) summs)]
    (into (sorted-map) ret )))

(defn error-subset
  [error-str]
  (apply str (take 200 error-str)))

(defn most-recent-error
  [errors-list]
  (let [error (->> errors-list
                   (sort-by #(.get_error_time_secs ^ErrorInfo %))
                   reverse
                   first)]
     error))

(defn component-task-summs
  [^TopologyInfo summ topology id]
  (let [spout-summs (filter (partial spout-summary? topology) (.get_executors summ))
        bolt-summs (filter (partial bolt-summary? topology) (.get_executors summ))
        spout-comp-summs (group-by-comp spout-summs)
        bolt-comp-summs (group-by-comp bolt-summs)
        ret (if (contains? spout-comp-summs id)
              (spout-comp-summs id)
              (bolt-comp-summs id))]
    (sort-by #(-> ^ExecutorSummary % .get_executor_info .get_task_start) ret)))

(defn worker-log-link [host port topology-id secure?]
  (let [fname (logs-filename topology-id port)]
    (if (and secure? (*STORM-CONF* LOGVIEWER-HTTPS-PORT))
      (url-format "https://%s:%s/log?file=%s"
                  host
                  (*STORM-CONF* LOGVIEWER-HTTPS-PORT)
                  fname)
      (url-format "http://%s:%s/log?file=%s"
                  host
                  (*STORM-CONF* LOGVIEWER-PORT)
                  fname))))

(defn nimbus-log-link [host port]
  (url-format "http://%s:%s/log?file=nimbus.log" host (*STORM-CONF* LOGVIEWER-PORT) port))

(defn compute-executor-capacity
  [^ExecutorSummary e]
  (let [stats (.get_stats e)
        stats (if stats
                (-> stats
                    (aggregate-bolt-stats true)
                    (aggregate-bolt-streams)
                    swap-map-order
                    (get "600")))
        uptime (nil-to-zero (.get_uptime_secs e))
        window (if (< uptime 600) uptime 600)
        executed (-> stats :executed nil-to-zero)
        latency (-> stats :execute-latencies nil-to-zero)]
    (if (> window 0)
      (div (* executed latency) (* 1000 window)))))

(defn compute-bolt-capacity
  [executors]
  (->> executors
       (map compute-executor-capacity)
       (map nil-to-zero)
       (apply max)))

(defn get-error-time
  [error]
  (if error
    (time-delta (.get_error_time_secs ^ErrorInfo error))))

(defn get-error-data
  [error]
  (if error
    (error-subset (.get_error ^ErrorInfo error))
    ""))

(defn get-error-port
  [error error-host top-id]
  (if error
    (.get_port ^ErrorInfo error)
    ""))

(defn get-error-host
  [error]
  (if error
    (.get_host ^ErrorInfo error)
    ""))

(defn spout-streams-stats
  [summs include-sys?]
  (let [stats-seq (get-filled-stats summs)]
    (aggregate-spout-streams
      (aggregate-spout-stats
        stats-seq include-sys?))))

(defn bolt-streams-stats
  [summs include-sys?]
  (let [stats-seq (get-filled-stats summs)]
    (aggregate-bolt-streams
      (aggregate-bolt-stats
        stats-seq include-sys?))))

(defn total-aggregate-stats
  [spout-summs bolt-summs include-sys?]
  (let [spout-stats (get-filled-stats spout-summs)
        bolt-stats (get-filled-stats bolt-summs)
        agg-spout-stats (-> spout-stats
                            (aggregate-spout-stats include-sys?)
                            aggregate-spout-streams)
        agg-bolt-stats (-> bolt-stats
                           (aggregate-bolt-stats include-sys?)
                           aggregate-bolt-streams)]
    (merge-with
      (fn [s1 s2]
        (merge-with + s1 s2))
      (select-keys
        agg-bolt-stats
        ;; Include only keys that will be used.  We want to count acked and
        ;; failed only for the "tuple trees," so we do not include those keys
        ;; from the bolt executors.
        [:emitted :transferred])
      agg-spout-stats)))

(defn stats-times
  [stats-map]
  (sort-by #(Integer/parseInt %)
           (-> stats-map
               clojurify-structure
               (dissoc ":all-time")
               keys)))

(defn window-hint
  [window]
  (if (= window ":all-time")
    "All time"
    (pretty-uptime-sec window)))

(defn topology-action-button
  [id name action command is-wait default-wait enabled]
  [:input {:type "button"
           :value action
           (if enabled :enabled :disabled) ""
           :onclick (str "confirmAction('"
                         (StringEscapeUtils/escapeJavaScript id) "', '"
                         (StringEscapeUtils/escapeJavaScript name) "', '"
                         command "', " is-wait ", " default-wait ")")}])

(defn sanitize-stream-name
  [name]
  (let [sym-regex #"(?![A-Za-z_\-:\.])."]
    (str
     (if (re-find #"^[A-Za-z]" name)
       (clojure.string/replace name sym-regex "_")
       (clojure.string/replace (str \s name) sym-regex "_"))
     (hash name))))

(defn sanitize-transferred
  [transferred]
  (into {}
        (for [[time, stream-map] transferred]
          [time, (into {}
                       (for [[stream, trans] stream-map]
                         [(sanitize-stream-name stream), trans]))])))

(defn visualization-data
  [spout-bolt spout-comp-summs bolt-comp-summs window storm-id]
  (let [components (for [[id spec] spout-bolt]
            [id
             (let [inputs (.get_inputs (.get_common spec))
                   bolt-summs (get bolt-comp-summs id)
                   spout-summs (get spout-comp-summs id)
                   bolt-cap (if bolt-summs
                              (compute-bolt-capacity bolt-summs)
                              0)]
               {:type (if bolt-summs "bolt" "spout")
                :capacity bolt-cap
                :latency (if bolt-summs
                           (get-in
                             (bolt-streams-stats bolt-summs true)
                             [:process-latencies window])
                           (get-in
                             (spout-streams-stats spout-summs true)
                             [:complete-latencies window]))
                :transferred (or
                               (get-in
                                 (spout-streams-stats spout-summs true)
                                 [:transferred window])
                               (get-in
                                 (bolt-streams-stats bolt-summs true)
                                 [:transferred window]))
                :stats (let [mapfn (fn [dat]
                                     (map (fn [^ExecutorSummary summ]
                                            {:host (.get_host summ)
                                             :port (.get_port summ)
                                             :uptime_secs (.get_uptime_secs summ)
                                             :transferred (if-let [stats (.get_stats summ)]
                                                            (sanitize-transferred (.get_transferred stats)))})
                                          dat))]
                         (if bolt-summs
                           (mapfn bolt-summs)
                           (mapfn spout-summs)))
                :link (url-format "/component.html?id=%s&topology_id=%s" id storm-id)
                :inputs (for [[global-stream-id group] inputs]
                          {:component (.get_componentId global-stream-id)
                           :stream (.get_streamId global-stream-id)
                           :sani-stream (sanitize-stream-name (.get_streamId global-stream-id))
                           :grouping (clojure.core/name (thrift/grouping-type group))})})])]
    (into {} (doall components))))

(defn stream-boxes [datmap]
  (let [filter-fn (mk-include-sys-fn true)
        streams
        (vec (doall (distinct
                     (apply concat
                            (for [[k v] datmap]
                              (for [m (get v :inputs)]
                                {:stream (get m :stream)
                                 :sani-stream (get m :sani-stream)
                                 :checked (is-ack-stream (get m :stream))}))))))]
    (map (fn [row]
           {:row row}) (partition 4 4 nil streams))))

(defn mk-visualization-data
  [id window include-sys?]
  (thrift/with-configured-nimbus-connection
    nimbus
    (let [window (if window window ":all-time")
          topology (.getTopology ^Nimbus$Client nimbus id)
          spouts (.get_spouts topology)
          bolts (.get_bolts topology)
          summ (->> (doto
                      (GetInfoOptions.)
                      (.set_num_err_choice NumErrorsChoice/NONE))
                    (.getTopologyInfoWithOpts ^Nimbus$Client nimbus id))
          execs (.get_executors summ)
          spout-summs (filter (partial spout-summary? topology) execs)
          bolt-summs (filter (partial bolt-summary? topology) execs)
          spout-comp-summs (group-by-comp spout-summs)
          bolt-comp-summs (group-by-comp bolt-summs)
          bolt-comp-summs (filter-key (mk-include-sys-fn include-sys?)
                                      bolt-comp-summs)
          topology-conf (from-json
                          (.getTopologyConf ^Nimbus$Client nimbus id))]
      (visualization-data
       (merge (hashmap-to-persistent spouts)
              (hashmap-to-persistent bolts))
       spout-comp-summs bolt-comp-summs window id))))

(defn validate-tplg-submit-params [params]
  (let [tplg-jar-file (params :topologyJar)
        tplg-config (if (not-nil? (params :topologyConfig)) (from-json (params :topologyConfig)))]
    (cond
     (nil? tplg-jar-file) {:valid false :error "missing topology jar file"}
     (nil? tplg-config) {:valid false :error "missing topology config"}
     (nil? (tplg-config "topologyMainClass")) {:valid false :error "topologyMainClass missing in topologyConfig"}
     :else {:valid true})))

(defn run-tplg-submit-cmd [tplg-jar-file tplg-config user]
  (let [tplg-main-class (if (not-nil? tplg-config) (trim (tplg-config "topologyMainClass")))
        tplg-main-class-args (if (not-nil? tplg-config) (tplg-config "topologyMainClassArgs"))
        storm-home (System/getProperty "storm.home")
        storm-conf-dir (str storm-home file-path-separator "conf")
        storm-log-dir (if (not-nil? (*STORM-CONF* "storm.log.dir")) (*STORM-CONF* "storm.log.dir")
                          (str storm-home file-path-separator "logs"))
        storm-libs (str storm-home file-path-separator "lib" file-path-separator "*")
        java-cmd (str (System/getProperty "java.home") file-path-separator "bin" file-path-separator "java")
        storm-cmd (str storm-home file-path-separator "bin" file-path-separator "storm")
        tplg-cmd-response (apply sh
                            (flatten
                              [storm-cmd "jar" tplg-jar-file tplg-main-class
                                (if (not-nil? tplg-main-class-args) tplg-main-class-args [])
                                (if (not= user "unknown") (str "-c storm.doAsUser=" user) [])]))]
    (log-message "tplg-cmd-response " tplg-cmd-response)
    (cond
     (= (tplg-cmd-response :exit) 0) {"status" "success"}
     (and (not= (tplg-cmd-response :exit) 0)
          (not-nil? (re-find #"already exists on cluster" (tplg-cmd-response :err)))) {"status" "failed" "error" "Topology with the same name exists in cluster"}
          (not= (tplg-cmd-response :exit) 0) {"status" "failed" "error" (clojure.string/trim-newline (tplg-cmd-response :err))}
          :else {"status" "success" "response" "topology deployed"}
          )))

(defn cluster-configuration []
  (thrift/with-configured-nimbus-connection nimbus
    (.getNimbusConf ^Nimbus$Client nimbus)))

(defn cluster-summary
  ([user]
     (thrift/with-configured-nimbus-connection nimbus
        (cluster-summary (.getClusterInfo ^Nimbus$Client nimbus) user)))
  ([^ClusterSummary summ user]
     (let [sups (.get_supervisors summ)
           used-slots (reduce + (map #(.get_num_used_workers ^SupervisorSummary %) sups))
           total-slots (reduce + (map #(.get_num_workers ^SupervisorSummary %) sups))
           free-slots (- total-slots used-slots)
           topologies (.get_topologies_size summ)
           total-tasks (->> (.get_topologies summ)
                            (map #(.get_num_tasks ^TopologySummary %))
                            (reduce +))
           total-executors (->> (.get_topologies summ)
                                (map #(.get_num_executors ^TopologySummary %))
                                (reduce +))]
       {"user" user
        "stormVersion" (str (VersionInfo/getVersion))
        "supervisors" (count sups)
        "topologies" topologies
        "slotsTotal" total-slots
        "slotsUsed"  used-slots
        "slotsFree" free-slots
        "executorsTotal" total-executors
        "tasksTotal" total-tasks })))

(defn nimbus-summary
  ([]
    (thrift/with-configured-nimbus-connection nimbus
      (nimbus-summary
        (.get_nimbuses (.getClusterInfo ^Nimbus$Client nimbus)))))
  ([nimbuses]
    {"nimbuses"
     (for [^NimbusSummary n nimbuses]
       {
        "host" (.get_host n)
        "port" (.get_port n)
        "nimbusLogLink" (nimbus-log-link (.get_host n) (.get_port n))
        "isLeader" (.is_isLeader n)
        "version" (.get_version n)
        "nimbusUpTime" (pretty-uptime-sec (.get_uptime_secs n))})}))

(defn supervisor-summary
  ([]
   (thrift/with-configured-nimbus-connection nimbus
                (supervisor-summary
                  (.get_supervisors (.getClusterInfo ^Nimbus$Client nimbus)))))
  ([summs]
   {"supervisors"
    (for [^SupervisorSummary s summs]
      {"id" (.get_supervisor_id s)
       "host" (.get_host s)
       "uptime" (pretty-uptime-sec (.get_uptime_secs s))
       "slotsTotal" (.get_num_workers s)
       "slotsUsed" (.get_num_used_workers s)
       "version" (.get_version s)})}))

(defn all-topologies-summary
  ([]
   (thrift/with-configured-nimbus-connection
     nimbus
     (all-topologies-summary
       (.get_topologies (.getClusterInfo ^Nimbus$Client nimbus)))))
  ([summs]
   {"topologies"
    (for [^TopologySummary t summs]
      {
       "id" (.get_id t)
       "encodedId" (url-encode (.get_id t))
       "owner" (.get_owner t)
       "name" (.get_name t)
       "status" (.get_status t)
       "uptime" (pretty-uptime-sec (.get_uptime_secs t))
       "tasksTotal" (.get_num_tasks t)
       "workersTotal" (.get_num_workers t)
       "executorsTotal" (.get_num_executors t)
       "replicationCount" (.get_replication_count t)
       "schedulerInfo" (.get_sched_status t)})}))

(defn topology-stats [id window stats]
  (let [times (stats-times (:emitted stats))
        display-map (into {} (for [t times] [t pretty-uptime-sec]))
        display-map (assoc display-map ":all-time" (fn [_] "All time"))]
    (for [k (concat times [":all-time"])
          :let [disp ((display-map k) k)]]
      {"windowPretty" disp
       "window" k
       "emitted" (get-in stats [:emitted k])
       "transferred" (get-in stats [:transferred k])
       "completeLatency" (float-str (get-in stats [:complete-latencies k]))
       "acked" (get-in stats [:acked k])
       "failed" (get-in stats [:failed k])})))

(defn spout-comp [top-id summ-map errors window include-sys? secure?]
  (for [[id summs] summ-map
        :let [stats-seq (get-filled-stats summs)
              stats (aggregate-spout-streams
                     (aggregate-spout-stats
                      stats-seq include-sys?))
              last-error (most-recent-error (get errors id))
              error-host (get-error-host last-error)
              error-port (get-error-port last-error error-host top-id)]]
    {"spoutId" id
     "encodedSpoutId" (url-encode id)
     "executors" (count summs)
     "tasks" (sum-tasks summs)
     "emitted" (get-in stats [:emitted window])
     "transferred" (get-in stats [:transferred window])
     "completeLatency" (float-str (get-in stats [:complete-latencies window]))
     "acked" (get-in stats [:acked window])
     "failed" (get-in stats [:failed window])
     "errorHost" error-host
     "errorPort" error-port
     "errorWorkerLogLink" (worker-log-link error-host error-port top-id secure?)
     "errorLapsedSecs" (get-error-time last-error)
     "lastError" (get-error-data last-error)}))

(defn bolt-comp [top-id summ-map errors window include-sys? secure?]
  (for [[id summs] summ-map
        :let [stats-seq (get-filled-stats summs)
              stats (aggregate-bolt-streams
                     (aggregate-bolt-stats
                      stats-seq include-sys?))
              last-error (most-recent-error (get errors id))
              error-host (get-error-host last-error)
              error-port (get-error-port last-error error-host top-id)]]
    {"boltId" id
     "encodedBoltId" (url-encode id)
     "executors" (count summs)
     "tasks" (sum-tasks summs)
     "emitted" (get-in stats [:emitted window])
     "transferred" (get-in stats [:transferred window])
     "capacity" (float-str (nil-to-zero (compute-bolt-capacity summs)))
     "executeLatency" (float-str (get-in stats [:execute-latencies window]))
     "executed" (get-in stats [:executed window])
     "processLatency" (float-str (get-in stats [:process-latencies window]))
     "acked" (get-in stats [:acked window])
     "failed" (get-in stats [:failed window])
     "errorHost" error-host
     "errorPort" error-port
     "errorWorkerLogLink" (worker-log-link error-host error-port top-id secure?)
     "errorLapsedSecs" (get-error-time last-error)
     "lastError" (get-error-data last-error)}))

(defn topology-summary [^TopologyInfo summ]
  (let [executors (.get_executors summ)
        workers (set (for [^ExecutorSummary e executors]
                       [(.get_host e) (.get_port e)]))]
      {"id" (.get_id summ)
       "encodedId" (url-encode (.get_id summ))
       "owner" (.get_owner summ)
       "name" (.get_name summ)
       "status" (.get_status summ)
       "uptime" (pretty-uptime-sec (.get_uptime_secs summ))
       "tasksTotal" (sum-tasks executors)
       "workersTotal" (count workers)
       "executorsTotal" (count executors)
       "schedulerInfo" (.get_sched_status summ)
       "replicationCount" (.get_replication_count summ)}))

(defn spout-summary-json [topology-id id stats window]
  (let [times (stats-times (:emitted stats))
        display-map (into {} (for [t times] [t pretty-uptime-sec]))
        display-map (assoc display-map ":all-time" (fn [_] "All time"))]
     (for [k (concat times [":all-time"])
           :let [disp ((display-map k) k)]]
       {"windowPretty" disp
        "window" k
        "emitted" (get-in stats [:emitted k])
        "transferred" (get-in stats [:transferred k])
        "completeLatency" (float-str (get-in stats [:complete-latencies k]))
        "acked" (get-in stats [:acked k])
        "failed" (get-in stats [:failed k])})))

<<<<<<< HEAD
(defn topology-page [id window include-sys? user secure?]
  (with-nimbus nimbus
=======
(defn topology-page [id window include-sys? user]
  (thrift/with-configured-nimbus-connection nimbus
>>>>>>> 765e4c2f
    (let [window (if window window ":all-time")
          window-hint (window-hint window)
          summ (->> (doto
                      (GetInfoOptions.)
                      (.set_num_err_choice NumErrorsChoice/ONE))
                    (.getTopologyInfoWithOpts ^Nimbus$Client nimbus id))
          topology (.getTopology ^Nimbus$Client nimbus id)
          topology-conf (from-json (.getTopologyConf ^Nimbus$Client nimbus id))
          spout-summs (filter (partial spout-summary? topology) (.get_executors summ))
          bolt-summs (filter (partial bolt-summary? topology) (.get_executors summ))
          spout-comp-summs (group-by-comp spout-summs)
          bolt-comp-summs (group-by-comp bolt-summs)
          bolt-comp-summs (filter-key (mk-include-sys-fn include-sys?) bolt-comp-summs)
          name (.get_name summ)
          status (.get_status summ)
          msg-timeout (topology-conf TOPOLOGY-MESSAGE-TIMEOUT-SECS)
          spouts (.get_spouts topology)
          bolts (.get_bolts topology)
          replication-count (.get_replication_count summ)
          visualizer-data (visualization-data (merge (hashmap-to-persistent spouts)
                                                     (hashmap-to-persistent bolts))
                                              spout-comp-summs
                                              bolt-comp-summs
                                              window
                                              id)]
      (merge
       (topology-summary summ)
       {"user" user
        "window" window
        "windowHint" window-hint
        "msgTimeout" msg-timeout
        "topologyStats" (topology-stats id window (total-aggregate-stats spout-summs bolt-summs include-sys?))
        "spouts" (spout-comp id spout-comp-summs (.get_errors summ) window include-sys? secure?)
        "bolts" (bolt-comp id bolt-comp-summs (.get_errors summ) window include-sys? secure?)
        "configuration" topology-conf
<<<<<<< HEAD
        "visualizationTable" (stream-boxes visualizer-data)}))))
=======
        "visualizationTable" (stream-boxes visualizer-data)
        "antiForgeryToken" *anti-forgery-token*
        "replicationCount" replication-count}))))
>>>>>>> 765e4c2f

(defn spout-output-stats
  [stream-summary window]
  (let [stream-summary (map-val swap-map-order (swap-map-order stream-summary))]
    (for [[s stats] (stream-summary window)]
      {"stream" s
       "emitted" (nil-to-zero (:emitted stats))
       "transferred" (nil-to-zero (:transferred stats))
       "completeLatency" (float-str (:complete-latencies stats))
       "acked" (nil-to-zero (:acked stats))
       "failed" (nil-to-zero (:failed stats))})))

(defn spout-executor-stats
  [topology-id executors window include-sys? secure?]
  (for [^ExecutorSummary e executors
        :let [stats (.get_stats e)
              stats (if stats
                      (-> stats
                          (aggregate-spout-stats include-sys?)
                          aggregate-spout-streams
                          swap-map-order
                          (get window)))]]
    {"id" (pretty-executor-info (.get_executor_info e))
     "encodedId" (url-encode (pretty-executor-info (.get_executor_info e)))
     "uptime" (pretty-uptime-sec (.get_uptime_secs e))
     "host" (.get_host e)
     "port" (.get_port e)
     "emitted" (nil-to-zero (:emitted stats))
     "transferred" (nil-to-zero (:transferred stats))
     "completeLatency" (float-str (:complete-latencies stats))
     "acked" (nil-to-zero (:acked stats))
     "failed" (nil-to-zero (:failed stats))
     "workerLogLink" (worker-log-link (.get_host e) (.get_port e) topology-id secure?)}))

(defn component-errors
  [errors-list topology-id secure?]
  (let [errors (->> errors-list
                    (sort-by #(.get_error_time_secs ^ErrorInfo %))
                    reverse)]
    {"componentErrors"
     (for [^ErrorInfo e errors]
       {"time" (* 1000 (long (.get_error_time_secs e)))
        "errorHost" (.get_host e)
        "errorPort"  (.get_port e)
        "errorWorkerLogLink"  (worker-log-link (.get_host e) (.get_port e) topology-id secure?)
        "errorLapsedSecs" (get-error-time e)
        "error" (.get_error e)})}))

(defn spout-stats
  [window ^TopologyInfo topology-info component executors include-sys? secure?]
  (let [window-hint (str " (" (window-hint window) ")")
        stats (get-filled-stats executors)
        stream-summary (-> stats (aggregate-spout-stats include-sys?))
        summary (-> stream-summary aggregate-spout-streams)]
    {"spoutSummary" (spout-summary-json
                      (.get_id topology-info) component summary window)
     "outputStats" (spout-output-stats stream-summary window)
     "executorStats" (spout-executor-stats (.get_id topology-info)
                                           executors window include-sys? secure?)}))

(defn bolt-summary
  [topology-id id stats window]
  (let [times (stats-times (:emitted stats))
        display-map (into {} (for [t times] [t pretty-uptime-sec]))
        display-map (assoc display-map ":all-time" (fn [_] "All time"))]
    (for [k (concat times [":all-time"])
          :let [disp ((display-map k) k)]]
      {"window" k
       "windowPretty" disp
       "emitted" (get-in stats [:emitted k])
       "transferred" (get-in stats [:transferred k])
       "executeLatency" (float-str (get-in stats [:execute-latencies k]))
       "executed" (get-in stats [:executed k])
       "processLatency" (float-str (get-in stats [:process-latencies k]))
       "acked" (get-in stats [:acked k])
       "failed" (get-in stats [:failed k])})))

(defn bolt-output-stats
  [stream-summary window]
  (let [stream-summary (-> stream-summary
                           swap-map-order
                           (get window)
                           (select-keys [:emitted :transferred])
                           swap-map-order)]
    (for [[s stats] stream-summary]
      {"stream" s
        "emitted" (nil-to-zero (:emitted stats))
        "transferred" (nil-to-zero (:transferred stats))})))

(defn bolt-input-stats
  [stream-summary window]
  (let [stream-summary
        (-> stream-summary
            swap-map-order
            (get window)
            (select-keys [:acked :failed :process-latencies
                          :executed :execute-latencies])
            swap-map-order)]
    (for [[^GlobalStreamId s stats] stream-summary]
      {"component" (.get_componentId s)
       "encodedComponent" (url-encode (.get_componentId s))
       "stream" (.get_streamId s)
       "executeLatency" (float-str (:execute-latencies stats))
       "processLatency" (float-str (:process-latencies stats))
       "executed" (nil-to-zero (:executed stats))
       "acked" (nil-to-zero (:acked stats))
       "failed" (nil-to-zero (:failed stats))})))

(defn bolt-executor-stats
  [topology-id executors window include-sys? secure?]
  (for [^ExecutorSummary e executors
        :let [stats (.get_stats e)
              stats (if stats
                      (-> stats
                          (aggregate-bolt-stats include-sys?)
                          (aggregate-bolt-streams)
                          swap-map-order
                          (get window)))]]
    {"id" (pretty-executor-info (.get_executor_info e))
     "encodedId" (url-encode (pretty-executor-info (.get_executor_info e)))
     "uptime" (pretty-uptime-sec (.get_uptime_secs e))
     "host" (.get_host e)
     "port" (.get_port e)
     "emitted" (nil-to-zero (:emitted stats))
     "transferred" (nil-to-zero (:transferred stats))
     "capacity" (float-str (nil-to-zero (compute-executor-capacity e)))
     "executeLatency" (float-str (:execute-latencies stats))
     "executed" (nil-to-zero (:executed stats))
     "processLatency" (float-str (:process-latencies stats))
     "acked" (nil-to-zero (:acked stats))
     "failed" (nil-to-zero (:failed stats))
     "workerLogLink" (worker-log-link (.get_host e) (.get_port e) topology-id secure?)}))

(defn bolt-stats
  [window ^TopologyInfo topology-info component executors include-sys? secure?]
  (let [window-hint (str " (" (window-hint window) ")")
        stats (get-filled-stats executors)
        stream-summary (-> stats (aggregate-bolt-stats include-sys?))
        summary (-> stream-summary aggregate-bolt-streams)]
    {"boltStats" (bolt-summary (.get_id topology-info) component summary window)
     "inputStats" (bolt-input-stats stream-summary window)
     "outputStats" (bolt-output-stats stream-summary window)
     "executorStats" (bolt-executor-stats
                       (.get_id topology-info) executors window include-sys? secure?)}))

(defn component-page
<<<<<<< HEAD
  [topology-id component window include-sys? user secure?]
  (with-nimbus nimbus
=======
  [topology-id component window include-sys? user]
  (thrift/with-configured-nimbus-connection nimbus
>>>>>>> 765e4c2f
    (let [window (if window window ":all-time")
          summ (.getTopologyInfo ^Nimbus$Client nimbus topology-id)
          topology (.getTopology ^Nimbus$Client nimbus topology-id)
          topology-conf (from-json (.getTopologyConf ^Nimbus$Client nimbus topology-id))
          type (component-type topology component)
          summs (component-task-summs summ topology component)
          spec (cond (= type :spout) (spout-stats window summ component summs include-sys? secure?)
                     (= type :bolt) (bolt-stats window summ component summs include-sys? secure?))
          errors (component-errors (get (.get_errors summ) component) topology-id secure?)]
      (merge
        {"user" user
         "id" component
         "encodedId" (url-encode component)
         "name" (.get_name summ)
         "executors" (count summs)
         "tasks" (sum-tasks summs)
         "topologyId" topology-id
         "encodedTopologyId" (url-encode topology-id)
         "window" window
         "componentType" (name type)
         "windowHint" (window-hint window)}
       spec errors))))

(defn topology-config [topology-id]
  (thrift/with-configured-nimbus-connection nimbus
     (from-json (.getTopologyConf ^Nimbus$Client nimbus topology-id))))

(defn topology-op-response [topology-id op]
  {"topologyOperation" op,
   "topologyId" topology-id,
   "status" "success"
   })

(defn check-include-sys?
  [sys?]
  (if (or (nil? sys?) (= "false" sys?)) false true))

(defn wrap-json-in-callback [callback response]
  (str callback "(" response ");"))

(defnk json-response
  [data callback :serialize-fn to-json :status 200]
     {:status status
      :headers (merge {"Cache-Control" "no-cache, no-store"
                       "Access-Control-Allow-Origin" "*"
                       "Access-Control-Allow-Headers" "Content-Type, Access-Control-Allow-Headers, Access-Controler-Allow-Origin, X-Requested-By, X-Csrf-Token, Authorization, X-Requested-With"}
                      (if (not-nil? callback) {"Content-Type" "application/javascript;charset=utf-8"}
                          {"Content-Type" "application/json;charset=utf-8"}))
      :body (if (not-nil? callback)
              (wrap-json-in-callback callback (serialize-fn data))
              (serialize-fn data))})

(def http-creds-handler (AuthUtils/GetUiHttpCredentialsPlugin *STORM-CONF*))

(defroutes main-routes
  (GET "/api/v1/cluster/configuration" [& m]
       (json-response (cluster-configuration)
                      (:callback m) :serialize-fn identity))
  (GET "/api/v1/cluster/summary" [:as {:keys [cookies servlet-request]} & m]
       (let [user (.getUserName http-creds-handler servlet-request)]
         (assert-authorized-user servlet-request "getClusterInfo")
         (json-response (cluster-summary user) (:callback m))))
  (GET "/api/v1/nimbus/summary" [:as {:keys [cookies servlet-request]} & m]
    (assert-authorized-user servlet-request "getClusterInfo")
    (json-response (nimbus-summary) (:callback m)))
  (GET "/api/v1/supervisor/summary" [:as {:keys [cookies servlet-request]} & m]
       (assert-authorized-user servlet-request "getClusterInfo")
       (json-response (supervisor-summary) (:callback m)))
  (GET "/api/v1/topology/summary" [:as {:keys [cookies servlet-request]} & m]
       (assert-authorized-user servlet-request "getClusterInfo")
       (json-response (all-topologies-summary) (:callback m)))
  (GET  "/api/v1/topology/:id" [:as {:keys [cookies servlet-request schema]} id & m]
        (let [user (.getUserName http-creds-handler servlet-request)]
          (assert-authorized-user servlet-request "getTopology" (topology-config id))
          (json-response (topology-page id (:window m) (check-include-sys? (:sys m)) user (= schema :https)) (:callback m))))
  (GET "/api/v1/topology/:id/visualization" [:as {:keys [cookies servlet-request]} id & m]
        (assert-authorized-user servlet-request "getTopology" (topology-config id))
        (json-response (mk-visualization-data id (:window m) (check-include-sys? (:sys m))) (:callback m)))
  (GET "/api/v1/topology/:id/component/:component" [:as {:keys [cookies servlet-request scheme]} id component & m]
       (let [user (.getUserName http-creds-handler servlet-request)]
         (assert-authorized-user servlet-request "getTopology" (topology-config id))
         (json-response
          (component-page id component (:window m) (check-include-sys? (:sys m)) user (= scheme :https))
          (:callback m))))
  (POST "/api/v1/topology/:id/activate" [:as {:keys [cookies servlet-request]} id & m]
    (thrift/with-configured-nimbus-connection nimbus
    (assert-authorized-user servlet-request "activate" (topology-config id))
      (let [tplg (->> (doto
                        (GetInfoOptions.)
                        (.set_num_err_choice NumErrorsChoice/NONE))
                      (.getTopologyInfoWithOpts ^Nimbus$Client nimbus id))
            name (.get_name tplg)]
        (.activate nimbus name)
        (log-message "Activating topology '" name "'")))
    (json-response (topology-op-response id "activate") (m "callback")))
  (POST "/api/v1/topology/:id/deactivate" [:as {:keys [cookies servlet-request]} id & m]
    (thrift/with-configured-nimbus-connection nimbus
    (assert-authorized-user servlet-request "deactivate" (topology-config id))
      (let [tplg (->> (doto
                        (GetInfoOptions.)
                        (.set_num_err_choice NumErrorsChoice/NONE))
                      (.getTopologyInfoWithOpts ^Nimbus$Client nimbus id))
            name (.get_name tplg)]
        (.deactivate nimbus name)
        (log-message "Deactivating topology '" name "'")))
    (json-response (topology-op-response id "deactivate") (m "callback")))
  (POST "/api/v1/topology/:id/rebalance/:wait-time" [:as {:keys [cookies servlet-request]} id wait-time & m]
    (thrift/with-configured-nimbus-connection nimbus
    (assert-authorized-user servlet-request "rebalance" (topology-config id))
      (let [tplg (->> (doto
                        (GetInfoOptions.)
                        (.set_num_err_choice NumErrorsChoice/NONE))
                      (.getTopologyInfoWithOpts ^Nimbus$Client nimbus id))
            name (.get_name tplg)
            rebalance-options (m "rebalanceOptions")
            options (RebalanceOptions.)]
        (.set_wait_secs options (Integer/parseInt wait-time))
        (if (and (not-nil? rebalance-options) (contains? rebalance-options "numWorkers"))
          (.set_num_workers options (Integer/parseInt (.toString (rebalance-options "numWorkers")))))
        (if (and (not-nil? rebalance-options) (contains? rebalance-options "executors"))
          (doseq [keyval (rebalance-options "executors")]
            (.put_to_num_executors options (key keyval) (Integer/parseInt (.toString (val keyval))))))
        (.rebalance nimbus name options)
        (log-message "Rebalancing topology '" name "' with wait time: " wait-time " secs")))
    (json-response (topology-op-response id "rebalance") (m "callback")))
  (POST "/api/v1/topology/:id/kill/:wait-time" [:as {:keys [cookies servlet-request]} id wait-time & m]
    (assert-authorized-user servlet-request "killTopology" (topology-config id))
    (thrift/with-configured-nimbus-connection nimbus
      (let [tplg (->> (doto
                        (GetInfoOptions.)
                        (.set_num_err_choice NumErrorsChoice/NONE))
                      (.getTopologyInfoWithOpts ^Nimbus$Client nimbus id))
            name (.get_name tplg)
            options (KillOptions.)]
        (.set_wait_secs options (Integer/parseInt wait-time))
        (.killTopologyWithOpts nimbus name options)
        (log-message "Killing topology '" name "' with wait time: " wait-time " secs")))
    (json-response (topology-op-response id "kill") (m "callback")))
  (GET "/" [:as {cookies :cookies}]
       (resp/redirect "/index.html"))
  (route/resources "/")
  (route/not-found "Page not found"))

(defn exception->json
  [ex]
  {"error" "Internal Server Error"
   "errorMessage"
   (let [sw (java.io.StringWriter.)]
     (.printStackTrace ex (java.io.PrintWriter. sw))
     (.toString sw))})

(defn catch-errors
  [handler]
  (fn [request]
    (try
      (handler request)
      (catch Exception ex
        (json-response (exception->json ex) ((:query-params request) "callback") :status 500)))))


(def app
  (handler/site (-> main-routes
                    (wrap-json-params)
                    (wrap-multipart-params)
                    (wrap-reload '[backtype.storm.ui.core])
                    catch-errors)))

(defn start-server!
  []
  (try
    (let [conf *STORM-CONF*
          header-buffer-size (int (.get conf UI-HEADER-BUFFER-BYTES))
          filters-confs [{:filter-class (conf UI-FILTER)
                          :filter-params (conf UI-FILTER-PARAMS)}]
          https-port (if (not-nil? (conf UI-HTTPS-PORT)) (conf UI-HTTPS-PORT) 0)
          https-ks-path (conf UI-HTTPS-KEYSTORE-PATH)
          https-ks-password (conf UI-HTTPS-KEYSTORE-PASSWORD)
          https-ks-type (conf UI-HTTPS-KEYSTORE-TYPE)
          https-key-password (conf UI-HTTPS-KEY-PASSWORD)
          https-ts-path (conf UI-HTTPS-TRUSTSTORE-PATH)
          https-ts-password (conf UI-HTTPS-TRUSTSTORE-PASSWORD)
          https-ts-type (conf UI-HTTPS-TRUSTSTORE-TYPE)
          https-want-client-auth (conf UI-HTTPS-WANT-CLIENT-AUTH)
          https-need-client-auth (conf UI-HTTPS-NEED-CLIENT-AUTH)]
      (storm-run-jetty {:port (conf UI-PORT)
                        :host (conf UI-HOST)
                        :https-port https-port
                        :configurator (fn [server]
                                        (config-ssl server
                                                    https-port
                                                    https-ks-path
                                                    https-ks-password
                                                    https-ks-type
                                                    https-key-password
                                                    https-ts-path
                                                    https-ts-password
                                                    https-ts-type
                                                    https-need-client-auth
                                                    https-want-client-auth)
                                        (doseq [connector (.getConnectors server)]
                                          (.setRequestHeaderSize connector header-buffer-size))
                                        (config-filter server app filters-confs))}))
   (catch Exception ex
     (log-error ex))))

(defn -main [] (start-server!))<|MERGE_RESOLUTION|>--- conflicted
+++ resolved
@@ -718,13 +718,8 @@
         "acked" (get-in stats [:acked k])
         "failed" (get-in stats [:failed k])})))
 
-<<<<<<< HEAD
 (defn topology-page [id window include-sys? user secure?]
-  (with-nimbus nimbus
-=======
-(defn topology-page [id window include-sys? user]
   (thrift/with-configured-nimbus-connection nimbus
->>>>>>> 765e4c2f
     (let [window (if window window ":all-time")
           window-hint (window-hint window)
           summ (->> (doto
@@ -760,13 +755,8 @@
         "spouts" (spout-comp id spout-comp-summs (.get_errors summ) window include-sys? secure?)
         "bolts" (bolt-comp id bolt-comp-summs (.get_errors summ) window include-sys? secure?)
         "configuration" topology-conf
-<<<<<<< HEAD
-        "visualizationTable" (stream-boxes visualizer-data)}))))
-=======
         "visualizationTable" (stream-boxes visualizer-data)
-        "antiForgeryToken" *anti-forgery-token*
         "replicationCount" replication-count}))))
->>>>>>> 765e4c2f
 
 (defn spout-output-stats
   [stream-summary window]
@@ -913,13 +903,8 @@
                        (.get_id topology-info) executors window include-sys? secure?)}))
 
 (defn component-page
-<<<<<<< HEAD
   [topology-id component window include-sys? user secure?]
-  (with-nimbus nimbus
-=======
-  [topology-id component window include-sys? user]
   (thrift/with-configured-nimbus-connection nimbus
->>>>>>> 765e4c2f
     (let [window (if window window ":all-time")
           summ (.getTopologyInfo ^Nimbus$Client nimbus topology-id)
           topology (.getTopology ^Nimbus$Client nimbus topology-id)
@@ -965,7 +950,7 @@
      {:status status
       :headers (merge {"Cache-Control" "no-cache, no-store"
                        "Access-Control-Allow-Origin" "*"
-                       "Access-Control-Allow-Headers" "Content-Type, Access-Control-Allow-Headers, Access-Controler-Allow-Origin, X-Requested-By, X-Csrf-Token, Authorization, X-Requested-With"}
+                       "Access-Control-Allow-Headers" "Content-Type, Access-Control-Allow-Headers, Access-Controler-Allow-Origin, X-Requested-By, Authorization, X-Requested-With"}
                       (if (not-nil? callback) {"Content-Type" "application/javascript;charset=utf-8"}
                           {"Content-Type" "application/json;charset=utf-8"}))
       :body (if (not-nil? callback)

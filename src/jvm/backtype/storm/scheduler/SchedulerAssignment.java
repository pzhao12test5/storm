--- conflicted
+++ resolved
@@ -1,127 +1,39 @@
-<<<<<<< HEAD
-package backtype.storm.scheduler;
-
-import java.util.Map;
-import java.util.Set;
-
-public interface SchedulerAssignment {
-    /**
-     * Does this slot occupied by this assignment?
-     * @param slot
-     * @return
-     */
-    public boolean isSlotOccupied(WorkerSlot slot);
-
-    /**
-     * is the executor assigned?
-     * 
-     * @param executor
-     * @return
-     */
-    public boolean isExecutorAssigned(ExecutorDetails executor);
-    
-    /**
-     * get the topology-id this assignment is for.
-     * @return
-     */
-    public String getTopologyId();
-
-    /**
-     * get the executor -> slot map.
-     * @return
-     */
-    public Map<ExecutorDetails, WorkerSlot> getExecutorToSlot();
-
-    /**
-     * Return the executors covered by this assignments
-     * @return
-     */
-    public Set<ExecutorDetails> getExecutors() ;
-=======
-package backtype.storm.scheduler;
-
-import java.util.ArrayList;
-import java.util.Collection;
-import java.util.HashMap;
-import java.util.List;
-import java.util.Map;
-import java.util.Set;
-
-public class SchedulerAssignment {
-    /**
-     * topology-id this assignment is for.
-     */
-    String topologyId;
-    /**
-     * assignment detail, a mapping from executor to <code>WorkerSlot</code>
-     */
-    Map<ExecutorDetails, WorkerSlot> executorToSlot;
-    
-    public SchedulerAssignment(String topologyId, Map<ExecutorDetails, WorkerSlot> executorToSlots) {
-        this.topologyId = topologyId;
-        this.executorToSlot = new HashMap<ExecutorDetails, WorkerSlot>(0);
-        if (executorToSlots != null) {
-            this.executorToSlot.putAll(executorToSlots);
-        }
-    }
-    
-    /**
-     * Assign the slot to executors.
-     * @param slot
-     * @param executors
-     */
-    public void assign(WorkerSlot slot, Collection<ExecutorDetails> executors) {
-        for (ExecutorDetails executor : executors) {
-            this.executorToSlot.put(executor, slot);
-        }
-    }
-    
-    /**
-     * Release the slot occupied by this assignment.
-     * @param slot
-     */
-    public void unassignBySlot(WorkerSlot slot) {
-        List<ExecutorDetails> executors = new ArrayList<ExecutorDetails>();
-        for (ExecutorDetails executor : this.executorToSlot.keySet()) {
-            WorkerSlot ws = this.executorToSlot.get(executor);
-            if (ws.equals(slot)) {
-                executors.add(executor);
-            }
-        }
-        
-        // remove
-        for (ExecutorDetails executor : executors) {
-            this.executorToSlot.remove(executor);
-        }
-    }
-
-    /**
-     * Does this slot occupied by this assignment?
-     * @param slot
-     * @return
-     */
-    public boolean isSlotOccupied(WorkerSlot slot) {
-        return this.executorToSlot.containsValue(slot);
-    }
-
-    public boolean isExecutorAssigned(ExecutorDetails executor) {
-        return this.executorToSlot.containsKey(executor);
-    }
-    
-    public String getTopologyId() {
-        return this.topologyId;
-    }
-
-    public Map<ExecutorDetails, WorkerSlot> getExecutorToSlot() {
-        return this.executorToSlot;
-    }
-
-    /**
-     * Return the executors covered by this assignments
-     * @return
-     */
-    public Set<ExecutorDetails> getExecutors() {
-        return this.executorToSlot.keySet();
-    }
->>>>>>> 436ae858
+package backtype.storm.scheduler;
+
+import java.util.Map;
+import java.util.Set;
+
+public interface SchedulerAssignment {
+    /**
+     * Does this slot occupied by this assignment?
+     * @param slot
+     * @return
+     */
+    public boolean isSlotOccupied(WorkerSlot slot);
+
+    /**
+     * is the executor assigned?
+     * 
+     * @param executor
+     * @return
+     */
+    public boolean isExecutorAssigned(ExecutorDetails executor);
+    
+    /**
+     * get the topology-id this assignment is for.
+     * @return
+     */
+    public String getTopologyId();
+
+    /**
+     * get the executor -> slot map.
+     * @return
+     */
+    public Map<ExecutorDetails, WorkerSlot> getExecutorToSlot();
+
+    /**
+     * Return the executors covered by this assignments
+     * @return
+     */
+    public Set<ExecutorDetails> getExecutors();
 }
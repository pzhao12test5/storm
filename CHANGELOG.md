--- conflicted
+++ resolved
@@ -1,8 +1,6 @@
 ## 0.11.0
-<<<<<<< HEAD
  * STORM-1060: Serialize Calcite plans into JSON format.
  * STORM-1062: Establish the basic structure of the code generator.
-=======
  * STORM-1341: Let topology have own heartbeat timeout for multilang subprocess
  * STORM-1207: Added flux support for IWindowedBolt
  * STORM-1352: Trident should support writing to multiple Kafka clusters.
@@ -98,7 +96,6 @@
  * STORM-969: HDFS Bolt can end up in an unrecoverable state.
  * STORM-1068: Configure request.required.acks to be 1 in KafkaUtilsTest for sync
  * STORM-1017: If ignoreZkOffsets set true,KafkaSpout will reset zk offset when recover from failure.
->>>>>>> 0acc1cee
  * STORM-1054: Excessive logging ShellBasedGroupsMapping if the user doesn't have any groups.
  * STORM-954: Toplogy Event Inspector
  * STORM-862: Pluggable System Metrics
